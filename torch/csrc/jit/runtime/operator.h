// in memory description of all ATen Ops similar to Caffe2 schema
// once C10 exists this can be removed, or stubbed out, but we need
// it now to implement correct semantic checking for script
#pragma once

#include <ATen/core/stack.h>
#include <c10/util/Exception.h>
#include <torch/csrc/jit/frontend/function_schema_parser.h>
#include <torch/csrc/jit/runtime/operator_options.h>
#include <ATen/core/stack.h>
#include <ATen/core/dispatch/Dispatcher.h>
#include <ATen/core/dispatch/OperatorOptions.h>

#include <ATen/ATen.h>
#include <ATen/core/function_schema.h>
#include <ATen/core/interned_strings.h>

#include <functional>
#include <initializer_list>
#include <memory>
#include <string>
#include <unordered_map>
#include <utility>
#include <vector>

namespace torch {
namespace jit {

struct Node;
using ::c10::Symbol;
using ::c10::FunctionSchema;

using OperationCreator = Operation (*)(const Node*);

/*
 * Note: JIT relies on Operator instances having static lifetime, because
 * it for example stores a non-owning FunctionSchema* pointer in the Node class,
 * which points to the function shema stored in the Operator instance.
 * Also, jit::Operator is meant to store more operator related information like
 * symbolic derivatives, which also requires them to have static lifetime
 * so that changes to symbolic derivatives are remembered.
 *
 * Now, currently, the c10 operator library doesn't store jit::Operator instances,
 * but we use a listener pattern that notifies JIT about changes in the
 * c10 operator library and then registers jit::Operator instances to the JIT
 * operator registry, acting as wrappers to the c10 operators.
 *
 * However, that results in code duplication as JIT and c10 will likely get
 * their own mechanisms for storing derivatives and other operator related
 * information, and all of this would have to be wrapped from c10 into JIT.
 *
 * We should consider merging the JIT and c10 registries, moving jit::Operator
 * to c10 and storing these jit::Operator instances in the c10 operator library
 * instead, allowing us to have these mechanisms only implemented once.
 * However, the current jit::Operator implementation has additional features
 * like OperationCreator that aren't needed in c10 (they're only used for
 * prim ops like If/Else or While which wouldn't be in the c10 operator library),
 * and which depend on other JIT features which we don't want to move to c10
 * (notably jit/ir.h). We might, however, be able, to split jit::Operator into
 * a c10::Operator with the core features and a jit::Operator that adds the
 * JIT-only features like OperationCreator, and then use c10::Operator in the
 * c10 operator library.
 */

struct TORCH_API Operator {
private:
  struct C10Operator final {
    c10::OperatorHandle handle_;
    Operation op_;
  };
  struct JitOnlyOperator final {
    mutable c10::either<FunctionSchema, std::string> schema_;

    mutable c10::OperatorOptions options_;

    c10::either<Operation, OperationCreator> op_;
  };
public:

  Operator(c10::OperatorHandle opHandle, Operation operation)
<<<<<<< HEAD
      : op_(c10::make_left<C10Operator, JitOnlyOperator>(C10Operator {
        std::move(opHandle), std::move(operation)
      })) {}
=======
      : schema_(std::make_shared<FunctionSchema>(opHandle.schema())),
        op_(std::make_shared<Operation>(std::move(operation))),
        c10Handle_(opHandle) {}
>>>>>>> 6846f419


  Operator(
      std::string schema,
      Operation op,
<<<<<<< HEAD
      c10::OperatorOptions options = c10::OperatorOptions())
      : op_(c10::make_right<C10Operator, JitOnlyOperator>(JitOnlyOperator {
          c10::make_right<FunctionSchema, std::string>(std::move(schema)),
          std::move(options),
          c10::make_left<Operation, OperationCreator>(std::move(op))
      })) {}
=======
      c10::AliasAnalysisKind alias_analysis)
      : schema_string_(schema),
        alias_analysis_(alias_analysis),
        op_(std::make_shared<Operation>(std::move(op))) {}
>>>>>>> 6846f419


  Operator(
      std::string schema,
      OperationCreator op_creator,
<<<<<<< HEAD
      c10::OperatorOptions options = c10::OperatorOptions())
      : op_(c10::make_right<C10Operator, JitOnlyOperator>(JitOnlyOperator {
          c10::make_right<FunctionSchema, std::string>(std::move(schema)),
          std::move(options),
          c10::make_right<Operation, OperationCreator>(std::move(op_creator))
      })) {}
=======
      c10::AliasAnalysisKind alias_analysis)
      : schema_string_(schema),
        alias_analysis_(alias_analysis),
        op_creator_(std::move(op_creator)) {}
>>>>>>> 6846f419

  // Helper constructor to register `op` to run
  // run for _every_ IR Node where n.kind() == name, regardless of arguments.
  // This is accomplished by marking the schema varargs and having no required
  // arguments.
  Operator(
      Symbol name,
      OperationCreator op_creator,
<<<<<<< HEAD
      c10::OperatorOptions options = c10::OperatorOptions())
      : op_(c10::make_right<C10Operator, JitOnlyOperator>(JitOnlyOperator{
          c10::make_left<FunctionSchema, std::string>(varArgSchemaWithName(name)),
          std::move(options),
          c10::make_right<Operation, OperationCreator>(std::move(op_creator))
      })) {}
=======
      c10::AliasAnalysisKind alias_analysis)
      : schema_(std::make_shared<FunctionSchema>(varArgSchemaWithName(name))),
        op_creator_(std::move(op_creator)) {
    schema_->setAliasAnalysis(alias_analysis);
  }
>>>>>>> 6846f419

  Operation getOperation(const Node* node = nullptr) const {
    return op_.fold<Operation>([] (const C10Operator& op) {
      return op.op_;
    }, [node] (const JitOnlyOperator& op) {
      return op.op_.fold<Operation>([] (const Operation& op) {
        return op;
      }, [node] (const OperationCreator& op_creator) {
        return op_creator(node);
      });
    });
  }

  const FunctionSchema& schema() const {
<<<<<<< HEAD
    return op_.fold<const FunctionSchema&>([] (const C10Operator& op) -> const FunctionSchema& {
      return op.handle_.schema();
    }, [] (const JitOnlyOperator& op) -> const FunctionSchema& {
      // we lazily parse schema initialized from strings so that
      // we do less work during static operator registration
      if (op.schema_.is_right()) {
        op.schema_ = c10::make_left<FunctionSchema, std::string>(parseSchema(op.schema_.right()));
      }
      return op.schema_.left();
    });
=======
    // we lazily parse schema initialized from strings so that
    // we do less work during static operator registration
    if (!schema_) {
      schema_ =
          std::make_shared<FunctionSchema>(parseSchema(schema_string_.value()));
      if (alias_analysis_.has_value()) {
        schema_->setAliasAnalysis(*alias_analysis_);
      }
      schema_string_ = c10::nullopt;
      alias_analysis_ = c10::nullopt;
    }
    return *schema_;
>>>>>>> 6846f419
  }

  bool isC10Op() const {
    return op_.is_left();
  }

  c10::AliasAnalysisKind aliasAnalysisKind() const {
<<<<<<< HEAD
    c10::AliasAnalysisKind alias_analysis =
      op_.fold<c10::AliasAnalysisKind>([] (const C10Operator& op) {
        if (op.handle_.isValid()) {
          return op.handle_.options().aliasAnalysis();
        } else {
          // This op is already deregistered, we're likely currently shutting down PyTorch.
          // Just return an arbitrary value (CONSERVATIVE).
          // TODO We're doing an isValid check because the c10 operator might already be deregistered.
          //      Instead, we should automatically deregister the JIT wrapper when the c10 op
          //      gets deregistered and remove this isValid() check.
          return c10::AliasAnalysisKind::CONSERVATIVE;
        }
      }, [] (const JitOnlyOperator& op) {
        return op.options_.aliasAnalysis();
      });

    const FunctionSchema& schemaRef = schema();
    TORCH_CHECK(
        alias_analysis == AliasAnalysisKind::FROM_SCHEMA ||
            !schemaRef.hasAnyAliasInfo(),
        "In operator registration: Tried to register operator ",
        schemaRef,
        " with aliasing information in the schema but without AliasAnalysisKind::FROM_SCHEMA.");
    return alias_analysis;
=======
    if (isC10Op()) {
      // Update schema_ because its alias analysis info might have changed if new c10 registrations came in
      // TODO We're doing an isValid check because the c10 operator might already be deregistered.
      //      Instead, we should automatically deregister the JIT wrapper when the c10 op
      //      gets deregistered and remove this isValid() check.
      if (c10Handle_->isValid()) {
        schema_ = std::make_shared<FunctionSchema>(c10Handle_->schema());
      }

      const FunctionSchema& schemaRef = schema();
      TORCH_CHECK(
          schemaRef.aliasAnalysis() == AliasAnalysisKind::FROM_SCHEMA ||
              !schemaRef.hasAnyAliasInfo(),
          "In operator registration: Tried to register operator ",
          schemaRef,
          " with aliasing information in the schema but without AliasAnalysisKind::FROM_SCHEMA.");
    }
    return schema().aliasAnalysis();
>>>>>>> 6846f419
  }
  bool hasOperation() const {
    return op_.fold<bool>([] (const C10Operator&) {
      return true;
    }, [] (const JitOnlyOperator& op) {
      return op.op_.is_left();
    });
  }
 private:
  static FunctionSchema varArgSchemaWithName(Symbol name) {
    return FunctionSchema(
        name,
        "",
        {},
        {},
        /*is_vararg*/ true,
        /*is_varret*/ true);
  }
<<<<<<< HEAD
  
  c10::either<C10Operator, JitOnlyOperator> op_;
=======
  mutable c10::optional<std::string> schema_string_;
  // cannot use c10::optional because windows has issues that require an
  // assignment operator to be generated cannot use std::unique_ptr because
  // initializer lists of Operators end up copying the Operator
  mutable std::shared_ptr<FunctionSchema> schema_;
  mutable c10::optional<c10::AliasAnalysisKind> alias_analysis_;

  // Essentially a variant<Operation, OperationCreator>.
  // NB: std::function has a default state (where it == nullptr).
  std::shared_ptr<Operation> op_;
  OperationCreator op_creator_;
  c10::optional<c10::OperatorHandle> c10Handle_;
>>>>>>> 6846f419
};

TORCH_API std::string canonicalSchemaString(const FunctionSchema& schema);

TORCH_API const std::vector<std::shared_ptr<Operator>> getAllOperators();
TORCH_API const std::vector<std::shared_ptr<Operator>>& getAllOperatorsFor(
    Symbol name);

// given a operator with an overload name, find the specific operator related to it,
// may return nullptr if no operator exists.
TORCH_API std::shared_ptr<Operator> findOperatorFor(const c10::OperatorName& full_name);

TORCH_API std::vector<Symbol> findSimilarOperators(Symbol input_op);

TORCH_API void registerOperator(Operator&& op);

// XXX: this function is meant to be used with string literals only!
std::shared_ptr<Operator> getOperatorForLiteral(const char* signature);

// Ensure the thing that registers c10 ops is defined.
// Otherwise, our registry will not have c10 ops. You can run into this
// scenario if you're querying registered ops during static init.
//
// This fn is defined in register_c10_ops.cpp
TORCH_API void ensure_c10_registerer_defined();

// Used to assert that unschematized operators have an analysis method written
TORCH_API bool aliasAnalysisHasSpecialCaseFor(c10::Symbol sym);

} // namespace jit
} // namespace torch<|MERGE_RESOLUTION|>--- conflicted
+++ resolved
@@ -40,89 +40,60 @@
  * symbolic derivatives, which also requires them to have static lifetime
  * so that changes to symbolic derivatives are remembered.
  *
- * Now, currently, the c10 operator library doesn't store jit::Operator instances,
- * but we use a listener pattern that notifies JIT about changes in the
- * c10 operator library and then registers jit::Operator instances to the JIT
- * operator registry, acting as wrappers to the c10 operators.
- *
- * However, that results in code duplication as JIT and c10 will likely get
- * their own mechanisms for storing derivatives and other operator related
- * information, and all of this would have to be wrapped from c10 into JIT.
- *
- * We should consider merging the JIT and c10 registries, moving jit::Operator
- * to c10 and storing these jit::Operator instances in the c10 operator library
- * instead, allowing us to have these mechanisms only implemented once.
- * However, the current jit::Operator implementation has additional features
- * like OperationCreator that aren't needed in c10 (they're only used for
- * prim ops like If/Else or While which wouldn't be in the c10 operator library),
- * and which depend on other JIT features which we don't want to move to c10
- * (notably jit/ir.h). We might, however, be able, to split jit::Operator into
- * a c10::Operator with the core features and a jit::Operator that adds the
- * JIT-only features like OperationCreator, and then use c10::Operator in the
- * c10 operator library.
+ * Currently, the JIT operator library contains a jit::Operator instance
+ * with a wrapper for each c10 operator. The c10 operator library registers
+ * those wrappers using listeners in register_c10_ops.cpp.
+ * TODO Instead of doing it this way, we should only have pure-jit ops in
+ * the jit library but have the JIT operator lookup look into the c10 library too.
  */
 
+// An Operator is a thin wrapper around either a pure JIT operator (e.g. prim ops)
+// or a c10 operator, allowing some common operations and abstracting away the
+// concrete operator nature.
 struct TORCH_API Operator {
 private:
   struct C10Operator final {
     c10::OperatorHandle handle_;
     Operation op_;
   };
+  struct UnmaterializedFunctionSchema final {
+    std::string schema_string_;
+    mutable c10::optional<c10::AliasAnalysisKind> alias_analysis_;
+  };
   struct JitOnlyOperator final {
-    mutable c10::either<FunctionSchema, std::string> schema_;
-
-    mutable c10::OperatorOptions options_;
-
+    mutable c10::either<FunctionSchema, UnmaterializedFunctionSchema> schema_;
     c10::either<Operation, OperationCreator> op_;
   };
 public:
 
   Operator(c10::OperatorHandle opHandle, Operation operation)
-<<<<<<< HEAD
       : op_(c10::make_left<C10Operator, JitOnlyOperator>(C10Operator {
         std::move(opHandle), std::move(operation)
       })) {}
-=======
-      : schema_(std::make_shared<FunctionSchema>(opHandle.schema())),
-        op_(std::make_shared<Operation>(std::move(operation))),
-        c10Handle_(opHandle) {}
->>>>>>> 6846f419
 
 
   Operator(
       std::string schema,
       Operation op,
-<<<<<<< HEAD
-      c10::OperatorOptions options = c10::OperatorOptions())
+      c10::AliasAnalysisKind alias_analysis)
       : op_(c10::make_right<C10Operator, JitOnlyOperator>(JitOnlyOperator {
-          c10::make_right<FunctionSchema, std::string>(std::move(schema)),
-          std::move(options),
+          c10::make_right<FunctionSchema, UnmaterializedFunctionSchema>(UnmaterializedFunctionSchema{
+            std::move(schema),
+            alias_analysis}),
           c10::make_left<Operation, OperationCreator>(std::move(op))
       })) {}
-=======
-      c10::AliasAnalysisKind alias_analysis)
-      : schema_string_(schema),
-        alias_analysis_(alias_analysis),
-        op_(std::make_shared<Operation>(std::move(op))) {}
->>>>>>> 6846f419
 
 
   Operator(
       std::string schema,
       OperationCreator op_creator,
-<<<<<<< HEAD
-      c10::OperatorOptions options = c10::OperatorOptions())
+      c10::AliasAnalysisKind alias_analysis)
       : op_(c10::make_right<C10Operator, JitOnlyOperator>(JitOnlyOperator {
-          c10::make_right<FunctionSchema, std::string>(std::move(schema)),
-          std::move(options),
+          c10::make_right<FunctionSchema, UnmaterializedFunctionSchema>(UnmaterializedFunctionSchema {
+            std::move(schema),
+            alias_analysis}),
           c10::make_right<Operation, OperationCreator>(std::move(op_creator))
       })) {}
-=======
-      c10::AliasAnalysisKind alias_analysis)
-      : schema_string_(schema),
-        alias_analysis_(alias_analysis),
-        op_creator_(std::move(op_creator)) {}
->>>>>>> 6846f419
 
   // Helper constructor to register `op` to run
   // run for _every_ IR Node where n.kind() == name, regardless of arguments.
@@ -131,20 +102,11 @@
   Operator(
       Symbol name,
       OperationCreator op_creator,
-<<<<<<< HEAD
-      c10::OperatorOptions options = c10::OperatorOptions())
+      c10::AliasAnalysisKind alias_analysis)
       : op_(c10::make_right<C10Operator, JitOnlyOperator>(JitOnlyOperator{
-          c10::make_left<FunctionSchema, std::string>(varArgSchemaWithName(name)),
-          std::move(options),
+          c10::make_left<FunctionSchema, UnmaterializedFunctionSchema>(varArgSchemaWithName(name, alias_analysis)),
           c10::make_right<Operation, OperationCreator>(std::move(op_creator))
       })) {}
-=======
-      c10::AliasAnalysisKind alias_analysis)
-      : schema_(std::make_shared<FunctionSchema>(varArgSchemaWithName(name))),
-        op_creator_(std::move(op_creator)) {
-    schema_->setAliasAnalysis(alias_analysis);
-  }
->>>>>>> 6846f419
 
   Operation getOperation(const Node* node = nullptr) const {
     return op_.fold<Operation>([] (const C10Operator& op) {
@@ -159,31 +121,22 @@
   }
 
   const FunctionSchema& schema() const {
-<<<<<<< HEAD
     return op_.fold<const FunctionSchema&>([] (const C10Operator& op) -> const FunctionSchema& {
       return op.handle_.schema();
     }, [] (const JitOnlyOperator& op) -> const FunctionSchema& {
       // we lazily parse schema initialized from strings so that
       // we do less work during static operator registration
       if (op.schema_.is_right()) {
-        op.schema_ = c10::make_left<FunctionSchema, std::string>(parseSchema(op.schema_.right()));
+        auto& unmaterializedSchema = op.schema_.right();
+        FunctionSchema schema = parseSchema(unmaterializedSchema.schema_string_);
+        if (unmaterializedSchema.alias_analysis_.has_value()) {
+          // TODO What if it gets set later?
+          schema.setAliasAnalysis(*unmaterializedSchema.alias_analysis_);
+        }
+        op.schema_ = c10::make_left<FunctionSchema, UnmaterializedFunctionSchema>(std::move(schema));
       }
       return op.schema_.left();
     });
-=======
-    // we lazily parse schema initialized from strings so that
-    // we do less work during static operator registration
-    if (!schema_) {
-      schema_ =
-          std::make_shared<FunctionSchema>(parseSchema(schema_string_.value()));
-      if (alias_analysis_.has_value()) {
-        schema_->setAliasAnalysis(*alias_analysis_);
-      }
-      schema_string_ = c10::nullopt;
-      alias_analysis_ = c10::nullopt;
-    }
-    return *schema_;
->>>>>>> 6846f419
   }
 
   bool isC10Op() const {
@@ -191,24 +144,9 @@
   }
 
   c10::AliasAnalysisKind aliasAnalysisKind() const {
-<<<<<<< HEAD
-    c10::AliasAnalysisKind alias_analysis =
-      op_.fold<c10::AliasAnalysisKind>([] (const C10Operator& op) {
-        if (op.handle_.isValid()) {
-          return op.handle_.options().aliasAnalysis();
-        } else {
-          // This op is already deregistered, we're likely currently shutting down PyTorch.
-          // Just return an arbitrary value (CONSERVATIVE).
-          // TODO We're doing an isValid check because the c10 operator might already be deregistered.
-          //      Instead, we should automatically deregister the JIT wrapper when the c10 op
-          //      gets deregistered and remove this isValid() check.
-          return c10::AliasAnalysisKind::CONSERVATIVE;
-        }
-      }, [] (const JitOnlyOperator& op) {
-        return op.options_.aliasAnalysis();
-      });
-
     const FunctionSchema& schemaRef = schema();
+    c10::AliasAnalysisKind alias_analysis = schemaRef.aliasAnalysis();
+
     TORCH_CHECK(
         alias_analysis == AliasAnalysisKind::FROM_SCHEMA ||
             !schemaRef.hasAnyAliasInfo(),
@@ -216,27 +154,8 @@
         schemaRef,
         " with aliasing information in the schema but without AliasAnalysisKind::FROM_SCHEMA.");
     return alias_analysis;
-=======
-    if (isC10Op()) {
-      // Update schema_ because its alias analysis info might have changed if new c10 registrations came in
-      // TODO We're doing an isValid check because the c10 operator might already be deregistered.
-      //      Instead, we should automatically deregister the JIT wrapper when the c10 op
-      //      gets deregistered and remove this isValid() check.
-      if (c10Handle_->isValid()) {
-        schema_ = std::make_shared<FunctionSchema>(c10Handle_->schema());
-      }
-
-      const FunctionSchema& schemaRef = schema();
-      TORCH_CHECK(
-          schemaRef.aliasAnalysis() == AliasAnalysisKind::FROM_SCHEMA ||
-              !schemaRef.hasAnyAliasInfo(),
-          "In operator registration: Tried to register operator ",
-          schemaRef,
-          " with aliasing information in the schema but without AliasAnalysisKind::FROM_SCHEMA.");
-    }
-    return schema().aliasAnalysis();
->>>>>>> 6846f419
-  }
+  }
+
   bool hasOperation() const {
     return op_.fold<bool>([] (const C10Operator&) {
       return true;
@@ -244,33 +163,21 @@
       return op.op_.is_left();
     });
   }
+
  private:
-  static FunctionSchema varArgSchemaWithName(Symbol name) {
-    return FunctionSchema(
+  static FunctionSchema varArgSchemaWithName(Symbol name, AliasAnalysisKind alias_analysis) {
+    auto result = FunctionSchema(
         name,
         "",
         {},
         {},
         /*is_vararg*/ true,
         /*is_varret*/ true);
-  }
-<<<<<<< HEAD
-  
+    result.setAliasAnalysis(alias_analysis);
+    return result;
+  }
+
   c10::either<C10Operator, JitOnlyOperator> op_;
-=======
-  mutable c10::optional<std::string> schema_string_;
-  // cannot use c10::optional because windows has issues that require an
-  // assignment operator to be generated cannot use std::unique_ptr because
-  // initializer lists of Operators end up copying the Operator
-  mutable std::shared_ptr<FunctionSchema> schema_;
-  mutable c10::optional<c10::AliasAnalysisKind> alias_analysis_;
-
-  // Essentially a variant<Operation, OperationCreator>.
-  // NB: std::function has a default state (where it == nullptr).
-  std::shared_ptr<Operation> op_;
-  OperationCreator op_creator_;
-  c10::optional<c10::OperatorHandle> c10Handle_;
->>>>>>> 6846f419
 };
 
 TORCH_API std::string canonicalSchemaString(const FunctionSchema& schema);
