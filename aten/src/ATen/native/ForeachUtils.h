#pragma once
#include <ATen/ATen.h>

namespace at {
namespace native {
namespace {
// Check foreach API restrictions
// - Tensor lists must be non-empty.
// - All tensors in all lists must have the same dtype.
// - All TensorLists and ScalarLists must have the same number of elements.
// - Corresponding tensors must have the same size.
void check_foreach_api_restrictions(TensorList tensors) {
  TORCH_CHECK(tensors.size() > 0, "Tensor list must have at least one tensor.");
  auto expected_dtype = tensors[0].dtype();
  for (const auto& t : tensors) {
    TORCH_CHECK(t.dtype() == expected_dtype, "All tensors in the tensor list must have the same dtype.");
  }
}

void check_foreach_api_restrictions(TensorList tensors, ArrayRef<Scalar> scalars) {
  check_foreach_api_restrictions(tensors);
  TORCH_CHECK(tensors.size() == scalars.size(), "Tensor list must have same number of elements as scalar list.");
}

void check_foreach_api_restrictions(TensorList tensors1, TensorList tensors2) {
  TORCH_CHECK(tensors1.size() > 0, "Tensor list must have at least one tensor.");
  TORCH_CHECK(tensors2.size() > 0, "Tensor list must have at least one tensor.");
  TORCH_CHECK(tensors1.size() == tensors2.size(), "Tensor lists must have the same number of tensors, got ", tensors1.size(), " and ", tensors2.size());

  auto expected_dtype = tensors1[0].dtype();

  for (int i = 0; i < tensors1.size(); i++) {
    TORCH_CHECK(tensors1[i].dtype() == expected_dtype, "All tensors in the tensor list must have the same dtype.");
    TORCH_CHECK(tensors2[i].dtype() == expected_dtype, "All tensors in the tensor list must have the same dtype.");
    TORCH_CHECK(tensors1[i].sizes() == tensors2[i].sizes(), "Corresponding tensors in lists must have the same size, got ", tensors1[i].sizes(), " and ", tensors2[i].sizes());
  }
}

void check_foreach_api_restrictions(TensorList tensors1, TensorList tensors2, TensorList tensors3) {
  TORCH_CHECK(tensors1.size() > 0, "Tensor list must have at least one tensor.");
  TORCH_CHECK(tensors2.size() > 0, "Tensor list must have at least one tensor.");
  TORCH_CHECK(tensors3.size() > 0, "Tensor list must have at least one tensor.");
  TORCH_CHECK(tensors1.size() == tensors2.size(), "Tensor lists must have the same number of tensors, got ", tensors1.size(), " and ", tensors2.size());
  TORCH_CHECK(tensors1.size() == tensors3.size(), "Tensor lists must have the same number of tensors, got ", tensors1.size(), " and ", tensors3.size());

  auto expected_dtype = tensors1[0].dtype();

  for (int i = 0; i < tensors1.size(); i++) {
    TORCH_CHECK(tensors1[i].dtype() == expected_dtype, "All tensors in the tensor list must have the same dtype.");
    TORCH_CHECK(tensors2[i].dtype() == expected_dtype, "All tensors in the tensor list must have the same dtype.");
    TORCH_CHECK(tensors1[i].sizes() == tensors2[i].sizes(), "Corresponding tensors in lists must have the same size, got ", tensors1[i].sizes(), " and ", tensors2[i].sizes());
    TORCH_CHECK(tensors1[i].sizes() == tensors3[i].sizes(), "Corresponding tensors in lists must have the same size, got ", tensors1[i].sizes(), " and ", tensors3[i].sizes());
  }
}

void check_foreach_api_restrictions(TensorList tensors1, TensorList tensors2, TensorList tensors3, ArrayRef<Scalar> scalars) {
  check_foreach_api_restrictions(tensors1, tensors2, tensors3);
  TORCH_CHECK(tensors1.size() == scalars.size(), "Tensor list must have same number of elements as scalar list, got ", tensors1.size(), " and ", scalars.size());
}

// To go via 'fast' path, several conditions must be satisfied
// - All tensors must be on the same device
// - All tensors must have strided layout
// - All tensors must be non-overlapping and dense
// - Resulting tensor must have the same dtype as the input one

<<<<<<< HEAD
// Check if all tensors have the same device, layout, strides and are not overlapping and dense
bool has_same_attributes(Device expected_device, TensorList tensors) {
  auto expected_strides = tensors[0].strides();
  for (const auto& t : tensors) {
    if (t.device() != expected_device) {
      return false;
    }

    if (t.layout() != at::kStrided) {
      return false;
    }

    if (!t.is_non_overlapping_and_dense()) {
      return false;
    }

    if (t.strides() != expected_strides) {
      return false;
    }
  }

  return true;
}

bool will_promote_tensor(const Tensor& tensor, const Scalar& scalar) {
=======
bool will_promote_tensor(const Tensor& tensor, Scalar scalar) {
>>>>>>> b5572b00
  auto result_dtype = at::result_type(tensor, scalar);
  return result_dtype != tensor.scalar_type();
}

// Please, make sure to call check_foreach_api_restrictions before calling this method.
// There is a set of preconditions that have to be satisfied.
bool check_fast_path_restrictions(
  ArrayRef<TensorList> tensorLists,
  ArrayRef<Scalar> scalarList = {}) {
    auto expected_device = tensorLists[0][0].device();

    auto is_tensor_okay = [&](const Tensor& tensor) {
      return tensor.device() == expected_device &&
             tensor.layout() == at::kStrided &&
             tensor.is_non_overlapping_and_dense();
    };

    for (const auto& tensorList : tensorLists) {
      for (const auto& tensor : tensorList) {
        if (!is_tensor_okay(tensor)) {
          return false;
        }
      }
    }

    // Check if corresponding tensors in tensor lists have the same strides.
    for (int i=0; i < tensorLists.size(); i++) {
      for (int j=0; j < tensorLists[0].size(); j++) {
        if (tensorLists[0][j].strides() != tensorLists[i][j].strides()) {
          return false;
        }
      }
    }

    // For all j, tensorList[j][0] have the same shape and dtype. (this was a precondition
    // checked by `check_foreach_api_restrictions`). This means we only need to check if
    // {tensorList[0][0], tensorList[0][1], tensorList[0][2], ...} do type promotion with scalarLIst.
    for (int i=0; i < tensorLists[0].size(); i++) {
      if (scalarList.size() == 1) {
        if (will_promote_tensor(tensorLists[0][i], scalarList[0])) {
          return false;
        }
      } else if (scalarList.size() > 1) {
        // Complex scalar list is not supported.
        if (scalarList[i].isComplex()) {
          return false;
        }

        if (will_promote_tensor(tensorLists[0][i], scalarList[i])) {
          return false;
        }
      }
    }

    return true;
}

bool can_use_fast_route(ArrayRef<TensorList> tensorLists,
                        ArrayRef<Scalar> scalarList = {}) {
#ifdef __HIP_PLATFORM_HCC__
  return false;
#else
<<<<<<< HEAD
  auto expected_device = tensors[0].device();

  for (auto t : tensors) {
    if (!has_same_attributes(expected_device, {t})) {
      return false;
    }
  }

  return true;
#endif
}

bool can_use_fast_route(TensorList tensors, const Scalar& scalar) {
#ifdef __HIP_PLATFORM_HCC__
  return false;
#else
  auto expected_device = tensors[0].device();

  for (auto t : tensors) {
    if (!has_same_attributes(expected_device, {t})) {
      return false;
    }

    if (will_promote_tensor(t, scalar)) {
      return false;
    }
  }

  return true;
#endif
}

bool can_use_fast_route(TensorList tensors, ArrayRef<Scalar> scalars) {
#ifdef __HIP_PLATFORM_HCC__
  return false;
#else
  auto expected_device = tensors[0].device();

  for (int i = 0; i < tensors.size(); i++) {
    if (will_promote_tensor(tensors[i], scalars[i])) {
      return false;
    }
  }

  if (!has_same_attributes(expected_device, tensors)) {
      return false;
  }

  return true;
=======
  return check_fast_path_restrictions(tensorLists, scalarList);
>>>>>>> b5572b00
#endif
}

bool can_use_fast_route(TensorList tensors1, TensorList tensors2) {
#ifdef __HIP_PLATFORM_HCC__
  return false;
#else
<<<<<<< HEAD
  auto expected_device = tensors1[0].device();
  for (int64_t i = 0; i < tensors1.size(); i++) {
    if (!has_same_attributes(expected_device, {tensors1[i], tensors2[i]})) {
      return false;
    }
  }

  return true;
#endif
}

bool can_use_fast_route(TensorList tensors1, TensorList tensors2, const Scalar& scalar) {
#ifdef __HIP_PLATFORM_HCC__
  return false;
#else
  auto expected_device = tensors1[0].device();
  for (int64_t i = 0; i < tensors1.size(); i++) {
    if (!has_same_attributes(expected_device, {tensors1[i], tensors2[i]})) {
      return false;
    }

    if (will_promote_tensor(tensors1[i], scalar)) {
      return false;
    }
  }

  return true;
#endif
}

bool can_use_fast_route(TensorList tensors1, TensorList tensors2, TensorList tensors3) {
#ifdef __HIP_PLATFORM_HCC__
  return false;
#else
  auto expected_device = tensors1[0].device();
  for (int64_t i = 0; i < tensors1.size(); i++) {
    if (!has_same_attributes(expected_device, {tensors1[i], tensors2[i], tensors3[i]})) {
      return false;
    }
  }

  return true;
#endif
}

bool can_use_fast_route(TensorList tensors1, TensorList tensors2, TensorList tensors3, const Scalar& scalar) {
#ifdef __HIP_PLATFORM_HCC__
  return false;
#else
  auto expected_device = tensors1[0].device();
  for (int64_t i = 0; i < tensors1.size(); i++) {
    if (!has_same_attributes(expected_device, {tensors1[i], tensors2[i], tensors3[i]})) {
      return false;
    }

    if (will_promote_tensor(tensors1[i], scalar)) {
      return false;
    }
  }

  return true;
#endif
}

bool can_use_fast_route(TensorList tensors1, TensorList tensors2, TensorList tensors3, ArrayRef<Scalar> scalars) {
#ifdef __HIP_PLATFORM_HCC__
  return false;
#else
  auto expected_device = tensors1[0].device();
  for (int64_t i = 0; i < tensors1.size(); i++) {
    if (!has_same_attributes(expected_device, {tensors1[i], tensors2[i], tensors3[i]})) {
      return false;
    }

    if (will_promote_tensor(tensors1[i], scalars[i])) {
      return false;
    }
  }

  return true;
=======
  return can_use_fast_route({tensors1, tensors2}, {});
>>>>>>> b5572b00
#endif
}

}
}} // at::native<|MERGE_RESOLUTION|>--- conflicted
+++ resolved
@@ -64,35 +64,7 @@
 // - All tensors must be non-overlapping and dense
 // - Resulting tensor must have the same dtype as the input one
 
-<<<<<<< HEAD
-// Check if all tensors have the same device, layout, strides and are not overlapping and dense
-bool has_same_attributes(Device expected_device, TensorList tensors) {
-  auto expected_strides = tensors[0].strides();
-  for (const auto& t : tensors) {
-    if (t.device() != expected_device) {
-      return false;
-    }
-
-    if (t.layout() != at::kStrided) {
-      return false;
-    }
-
-    if (!t.is_non_overlapping_and_dense()) {
-      return false;
-    }
-
-    if (t.strides() != expected_strides) {
-      return false;
-    }
-  }
-
-  return true;
-}
-
 bool will_promote_tensor(const Tensor& tensor, const Scalar& scalar) {
-=======
-bool will_promote_tensor(const Tensor& tensor, Scalar scalar) {
->>>>>>> b5572b00
   auto result_dtype = at::result_type(tensor, scalar);
   return result_dtype != tensor.scalar_type();
 }
@@ -155,59 +127,7 @@
 #ifdef __HIP_PLATFORM_HCC__
   return false;
 #else
-<<<<<<< HEAD
-  auto expected_device = tensors[0].device();
-
-  for (auto t : tensors) {
-    if (!has_same_attributes(expected_device, {t})) {
-      return false;
-    }
-  }
-
-  return true;
-#endif
-}
-
-bool can_use_fast_route(TensorList tensors, const Scalar& scalar) {
-#ifdef __HIP_PLATFORM_HCC__
-  return false;
-#else
-  auto expected_device = tensors[0].device();
-
-  for (auto t : tensors) {
-    if (!has_same_attributes(expected_device, {t})) {
-      return false;
-    }
-
-    if (will_promote_tensor(t, scalar)) {
-      return false;
-    }
-  }
-
-  return true;
-#endif
-}
-
-bool can_use_fast_route(TensorList tensors, ArrayRef<Scalar> scalars) {
-#ifdef __HIP_PLATFORM_HCC__
-  return false;
-#else
-  auto expected_device = tensors[0].device();
-
-  for (int i = 0; i < tensors.size(); i++) {
-    if (will_promote_tensor(tensors[i], scalars[i])) {
-      return false;
-    }
-  }
-
-  if (!has_same_attributes(expected_device, tensors)) {
-      return false;
-  }
-
-  return true;
-=======
   return check_fast_path_restrictions(tensorLists, scalarList);
->>>>>>> b5572b00
 #endif
 }
 
@@ -215,90 +135,7 @@
 #ifdef __HIP_PLATFORM_HCC__
   return false;
 #else
-<<<<<<< HEAD
-  auto expected_device = tensors1[0].device();
-  for (int64_t i = 0; i < tensors1.size(); i++) {
-    if (!has_same_attributes(expected_device, {tensors1[i], tensors2[i]})) {
-      return false;
-    }
-  }
-
-  return true;
-#endif
-}
-
-bool can_use_fast_route(TensorList tensors1, TensorList tensors2, const Scalar& scalar) {
-#ifdef __HIP_PLATFORM_HCC__
-  return false;
-#else
-  auto expected_device = tensors1[0].device();
-  for (int64_t i = 0; i < tensors1.size(); i++) {
-    if (!has_same_attributes(expected_device, {tensors1[i], tensors2[i]})) {
-      return false;
-    }
-
-    if (will_promote_tensor(tensors1[i], scalar)) {
-      return false;
-    }
-  }
-
-  return true;
-#endif
-}
-
-bool can_use_fast_route(TensorList tensors1, TensorList tensors2, TensorList tensors3) {
-#ifdef __HIP_PLATFORM_HCC__
-  return false;
-#else
-  auto expected_device = tensors1[0].device();
-  for (int64_t i = 0; i < tensors1.size(); i++) {
-    if (!has_same_attributes(expected_device, {tensors1[i], tensors2[i], tensors3[i]})) {
-      return false;
-    }
-  }
-
-  return true;
-#endif
-}
-
-bool can_use_fast_route(TensorList tensors1, TensorList tensors2, TensorList tensors3, const Scalar& scalar) {
-#ifdef __HIP_PLATFORM_HCC__
-  return false;
-#else
-  auto expected_device = tensors1[0].device();
-  for (int64_t i = 0; i < tensors1.size(); i++) {
-    if (!has_same_attributes(expected_device, {tensors1[i], tensors2[i], tensors3[i]})) {
-      return false;
-    }
-
-    if (will_promote_tensor(tensors1[i], scalar)) {
-      return false;
-    }
-  }
-
-  return true;
-#endif
-}
-
-bool can_use_fast_route(TensorList tensors1, TensorList tensors2, TensorList tensors3, ArrayRef<Scalar> scalars) {
-#ifdef __HIP_PLATFORM_HCC__
-  return false;
-#else
-  auto expected_device = tensors1[0].device();
-  for (int64_t i = 0; i < tensors1.size(); i++) {
-    if (!has_same_attributes(expected_device, {tensors1[i], tensors2[i], tensors3[i]})) {
-      return false;
-    }
-
-    if (will_promote_tensor(tensors1[i], scalars[i])) {
-      return false;
-    }
-  }
-
-  return true;
-=======
   return can_use_fast_route({tensors1, tensors2}, {});
->>>>>>> b5572b00
 #endif
 }
 
