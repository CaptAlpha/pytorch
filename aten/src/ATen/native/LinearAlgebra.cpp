#include <ATen/ATen.h>
#include <ATen/ExpandUtils.h>
#include <ATen/Dispatch.h>
#include <ATen/NativeFunctions.h>
#include <ATen/native/CPUBlas.h>
#include <ATen/native/LinearAlgebraUtils.h>
#include <ATen/native/xnnpack/Engine.h>
#include <ATen/native/xnnpack/Factory.h>
#include <ATen/TensorUtils.h>
#include <ATen/Parallel.h>
#include <ATen/LegacyTHFunctionsCPU.h>
#include <ATen/core/grad_mode.h>
#include <functional>
#include <numeric>
#include <vector>
#include <limits>
#include <ATen/NamedTensorUtils.h>

namespace at {
namespace native {

// Helper function for det methods.
// For pivoted LU factorization A = P * L * U. Since we always have det(L) = 1,
// det(P) = \pm 1, this method returns a 3-tuple:
//   (det(P), diag(U), info),
// where info helps us identify singular matrices.
static inline std::tuple<Tensor, Tensor> _lu_det_P_diag_U(const Tensor& self) {
  Tensor pivs, lu, infos;
  std::tie(lu, pivs, infos) = at::_lu_with_info(self, /*pivot=*/true, /*check_errors=*/false);
  TORCH_CHECK(infos.ge(0).all().item<uint8_t>(), "Invalid argument passed to lu");
  auto n = self.size(-1);
  auto num_exchanges = (at::arange(1, n + 1, pivs.options()) != pivs).sum(-1, /*keepdim=*/false, /*dtype=*/self.scalar_type()).fmod_(2);
  // NB: the `.contiguous()` call is added due to the bug in `.prod()` as reported in
  // issue #https://github.com/pytorch/pytorch/issues/34061
  auto u_diagonal = lu.diagonal(/*offset=*/0, /*dim1=*/-2, /*dim2=*/-1).contiguous();
  return std::tuple<Tensor, Tensor>(num_exchanges.mul_(-2).add_(1), u_diagonal);
}

// torch.linalg.det, alias for torch.det
Tensor linalg_det(const Tensor& self) {
  return self.det();
}

Tensor det(const Tensor& self) {
  squareCheckInputs(self);
  TORCH_CHECK((at::isFloatingType(self.scalar_type()) || at::isComplexType(self.scalar_type())),
              "Expected a floating point tensor as input");

  Tensor det_P, diag_U;
  std::tie(det_P, diag_U) = _lu_det_P_diag_U(self);
  // complete_det is 0 when U is singular (U(i, i) = 0 for some i in [1, self.size(-1)]).
  // The product accumulation takes care of this case, and hence no special case handling is required.
  auto complete_det = diag_U.prod(-1).mul_(det_P);
  return complete_det;
}

Tensor logdet(const Tensor& self) {
  squareCheckInputs(self);
  TORCH_CHECK((at::isFloatingType(self.scalar_type()) || at::isComplexType(self.scalar_type())),
              "Expected a floating point tensor as input");

  Tensor det_P, diag_U;
  std::tie(det_P, diag_U) = _lu_det_P_diag_U(self);
  Tensor det_sign = diag_U.sign().prod(-1).mul_(det_P);

  // If det_sign > 0, diag_U.abs_().log_().sum(-1) gives logdet (this means U is not singular).
  // If det_sign <= 0, then we get proper nan (when det < 0, i.e., det_sign) or -inf (when det = 0, i.e., U is singular).
  // U is singular when U(i, i) = 0 for some i in [1, self.size(-1)].
  Tensor logdet_vals = diag_U.abs_().log_().sum(-1);
  if (self.dim() > 2) {
    logdet_vals.index_put_((det_sign < 0).nonzero_numpy(), at::full({}, NAN, self.options()));
  } else if (det_sign.item<double>() < 0) {
    logdet_vals.fill_(NAN);
  }
  return logdet_vals;
}

std::tuple<Tensor, Tensor> slogdet(const Tensor& self) {
  squareCheckInputs(self);
  TORCH_CHECK((at::isFloatingType(self.scalar_type()) || at::isComplexType(self.scalar_type())),
              "Expected a floating point tensor as input");

  Tensor det_P, diag_U;
  std::tie(det_P, diag_U) = _lu_det_P_diag_U(self);
  auto det_sign = diag_U.sign().prod(-1).mul_(det_P);
  // abslogdet_val is -inf if U is singular, in which case diag_U.abs_().log_().sum(-1) will return -inf.
  // U is singular when U(i, i) = 0 for some i in [1, self.size(-1)].
  // Since abslogdet_val cannot take nan, no special case handling is required.
  auto abslogdet_val = diag_U.abs_().log_().sum(-1);
  return std::make_tuple(det_sign, abslogdet_val);
}

Tensor pinverse(const Tensor& self, double rcond) {
  TORCH_CHECK((at::isFloatingType(self.scalar_type()) || at::isComplexType(self.scalar_type())) && self.dim() >= 2,
              "pinverse(", self.scalar_type(), "{", self.sizes(), "}): expected a tensor with 2 or more dimensions "
              "of floating types");
  if (self.numel() == 0) {
    // Match NumPy
    auto self_sizes = self.sizes().vec();
    std::swap(self_sizes[self.dim() - 1], self_sizes[self.dim() - 2]);
    return at::empty(self_sizes, self.options());
  }
  Tensor U, S, V;
  std::tie(U, S, V) = self.svd();
  Tensor max_val = at::narrow(S, /*dim=*/-1, /*start=*/0, /*length=*/1);
  Tensor S_pseudoinv = at::where(S > rcond * max_val, S.reciprocal(), at::zeros({}, self.options()));
  return at::matmul(V, at::matmul(S_pseudoinv.diag_embed(/*offset=*/0, /*dim1=*/-2, /*dim2=*/-1), U.transpose(-2, -1)));
}

static inline Tensor _matrix_rank_helper(const Tensor& self, bool symmetric) {
  Tensor S;
  if (!symmetric) {
    Tensor U, V;
    std::tie(U, S, V) = self.svd(/*some=*/true, /*compute_uv=*/false);
  } else {
    Tensor eigvecs;
    std::tie(S, eigvecs) = self.symeig(/*eigenvectors=*/false);
    S = S.abs();
  }
  return S;
}

Tensor matrix_rank(const Tensor& self, double tol, bool symmetric) {
  TORCH_CHECK((at::isFloatingType(self.scalar_type()) || at::isComplexType(self.scalar_type())) && self.dim() == 2,
              "matrix_rank(", self.scalar_type(), "{", self.sizes(), "}): expected a 2D tensor "
              "of floating types");

  Tensor S = _matrix_rank_helper(self, symmetric);
  return (S > tol).sum();
}

Tensor matrix_rank(const Tensor& self, bool symmetric) {
  TORCH_CHECK((at::isFloatingType(self.scalar_type()) || at::isComplexType(self.scalar_type())) && self.dim() == 2,
              "matrix_rank(", self.scalar_type(), "{", self.sizes(), "}): expected a 2D tensor "
              "of floating types");

  Tensor S = _matrix_rank_helper(self, symmetric);
  double tol = _get_epsilon(self.scalar_type()) * std::max(self.size(0), self.size(1));
  return (S > S.max().mul_(tol)).sum();
}

static void check_1d(const Tensor& t, const char* arg, const char* fn) {
 TORCH_CHECK(t.dim() == 1, fn, ": Expected 1-D argument ", arg, ", but got ", t.dim(), "-D");
}

Tensor addr(const Tensor& self, const Tensor& vec1, const Tensor& vec2, Scalar beta, Scalar alpha) {
  check_1d(vec1, "vec1", "addr");
  check_1d(vec2, "vec2", "addr");
  Tensor b_self;
  std::tie(b_self) = expand_size(self, {vec1.size(0), vec2.size(0)}, "addr");
  return at::_addr(b_self, vec1, vec2, beta, alpha);
}

Tensor& addr_(Tensor& self, const Tensor& vec1, const Tensor& vec2, Scalar beta, Scalar alpha) {
  check_1d(vec1, "vec1", "addr");
  check_1d(vec2, "vec2", "addr");
  return at::_addr_(self, vec1, vec2, beta, alpha);
}

Tensor& addr_out(Tensor &result, const Tensor& self, const Tensor& vec1, const Tensor& vec2, Scalar beta, Scalar alpha) {
  check_1d(vec1, "vec1", "addr");
  check_1d(vec2, "vec2", "addr");
  Tensor b_self;
  std::tie(b_self) = expand_size(self, {vec1.size(0), vec2.size(0)}, "addr_out");
  return at::_addr_out(result, b_self, vec1, vec2, beta, alpha);
}

Tensor& ger_out(Tensor &result, const Tensor& self, const Tensor& vec2) {
  check_1d(self, "self", "ger");
  check_1d(vec2, "vec2", "ger");
  if (result.dim() != 2 || result.size(0) != self.size(0) || result.size(1) != vec2.size(0)) {
    result.resize_({ self.size(0), vec2.size(0) });
  }
  // resize_ does the "broadcasting", don't need to broadcast again.
  return at::_addr_out(result, result, self, vec2, Scalar(0), Scalar(1));
}

Tensor ger(const Tensor& self, const Tensor& vec2) {
  Tensor result = at::empty({0}, self.options());
  at::ger_out(result, self, vec2);
  return result;
}

// torch.outer, alias for torch.ger
Tensor& outer_out(Tensor &result, const Tensor& self, const Tensor& vec2) {
  return at::ger_out(result, self, vec2);
}

Tensor outer(const Tensor& self, const Tensor& vec2) {
  return self.ger(vec2);
}

static void addmm_impl_cpu_(
    Tensor &result, const Tensor &self, Tensor m1, Tensor m2, Scalar beta, Scalar alpha) {
  TORCH_INTERNAL_ASSERT(self.dim() == 2 && m1.dim() == 2 && m2.dim() == 2);

  // Array access is faster than .size(n) and .stride(n)
  const auto self_sizes = self.sizes();
  auto m1_strides = m1.strides();
  auto m1_sizes = m1.sizes();
  auto m2_strides = m2.strides();
  auto m2_sizes = m2.sizes();

  TORCH_CHECK(
      m1_sizes[1] == m2_sizes[0], "mat1 and mat2 shapes cannot be multiplied (",
      m1_sizes[0], "x", m1_sizes[1], " and ", m2_sizes[0], "x", m2_sizes[1], ")");

  TORCH_CHECK(
      self_sizes[0] == m1_sizes[0] && self_sizes[1] == m2_sizes[1],
      "input shape is incompatible with matrix multiplication (",
      m1_sizes[0], "x", m1_sizes[1], " @ ", m2_sizes[0], "x", m2_sizes[1], " != ",
      self_sizes[0], "x", self_sizes[1], ")");

  native::resize_(result, self_sizes);
  const auto result_strides = result.strides();
  const auto result_sizes = result.sizes();

  if (result.numel() == 0) {
    return;
  }

  if (beta.to<double>() != 0.0 && !self.is_same(result)) {
    result.copy_(self);
  }

  bool transpose_c = false;
  Tensor c;

  // Cast result as matrix a
  if (result_strides[0] == 1 &&
      (result_sizes[1] == 1 || result_strides[1] >= std::max(int64_t{1}, result_sizes[0]))) {
    transpose_c = false;
    c = result;
  } else if (result_strides[1] == 1 &&
             (result_sizes[0] == 1 || result_strides[0] >= std::max(int64_t{1}, result_sizes[1]))) {
    std::swap(m1, m2);
    std::swap(m1_sizes, m2_sizes);
    std::swap(m1_strides, m2_strides);
    transpose_c = true;
    c = result;
  } else {
    transpose_c = false;
    // make c FORTRAN contiguous
    c = result.transpose(0, 1).contiguous().transpose_(0, 1);
  }

  const int64_t m = result_sizes[transpose_c ? 1 : 0];
  const int64_t n = result_sizes[transpose_c ? 0 : 1];
  const int64_t k = m1_sizes[transpose_c ? 0 : 1];

  // Cast m1 as matrix a
  bool transpose_a = false;
  Tensor a;
  /* Need lda >= max(1, (transpose_a ? k : m)) */
  if (m1_strides[transpose_c ? 1 : 0] == 1 &&
      m1_strides[transpose_c ? 0 : 1] >= std::max(int64_t{1}, m)) {
    transpose_a = false;
    a = m1;
  } else if (m1_strides[transpose_c ? 0 : 1] == 1 &&
             m1_strides[transpose_c ? 1 : 0] >= std::max(int64_t{1}, k)) {
    transpose_a = true;
    a = m1;
  } else {
    transpose_a = !transpose_c;
    a = m1.clone(at::MemoryFormat::Contiguous);
  }

  // Cast m2 as matrix b
  bool transpose_b = false;
  Tensor b;
  /* Need ldm2_ >= max(1, (transpose_m2 == 'n' ? k : n)) */
  if (m2_strides[transpose_c ? 1 : 0] == 1 &&
      m2_strides[transpose_c ? 0 : 1] >= std::max(int64_t{1}, k)) {
    transpose_b = false;
    b = m2;
  } else if (m2_strides[transpose_c ? 0 : 1] == 1 &&
             m2_strides[transpose_c ? 1 : 0] >= std::max(int64_t{1}, n)) {
    transpose_b = true;
    b = m2;
  } else {
    transpose_b = !transpose_c;
    b = m2.clone(at::MemoryFormat::Contiguous);
  }

  const int64_t lda = a.strides()[(transpose_a == transpose_c) ? 1 : 0];
  const int64_t ldb = b.strides()[(transpose_b == transpose_c) ? 1 : 0];
  const int64_t ldc = c.strides()[transpose_c ? 0 : 1];

  // Apply BLAS routine
  AT_DISPATCH_ALL_TYPES_AND_COMPLEX_AND2(kHalf, kBFloat16,
      result.scalar_type(), "addmm_impl_cpu_",
      [&]{
        at::native::cpublas::gemm(
            transpose_a ? cpublas::Transpose : cpublas::NoTranspose,
            transpose_b ? cpublas::Transpose : cpublas::NoTranspose,
            m, n, k,
            alpha.to<scalar_t>(),
            a.data_ptr<scalar_t>(), lda,
            b.data_ptr<scalar_t>(), ldb,
            beta.to<scalar_t>(),
            c.data_ptr<scalar_t>(), ldc);
      });

  if (!c.is_same(result)) {
    result.copy_(c);
  }
}

static void addbmm_impl_cpu_(
    Tensor &result, const Tensor &self, const Tensor &batch1, const Tensor &batch2, Scalar beta, Scalar alpha) {
  TORCH_CHECK(batch1.dim() == 3, "batch1 must be a 3D tensor");
  TORCH_CHECK(batch2.dim() == 3, "batch2 must be a 3D tensor");
  TORCH_CHECK(batch1.size(0) == batch2.size(0),
      "batch1 and batch2 must have same number of batches, got ",
      batch1.size(0), " and ", batch2.size(0));
  TORCH_CHECK(batch1.size(2) == batch2.size(1),
      "Incompatible matrix sizes for bmm (",
      batch1.size(1), "x", batch1.size(2), " and ",
      batch2.size(1), "x", batch2.size(2), ")");

  const int64_t dim1 = batch1.size(1);
  const int64_t dim2 = batch2.size(2);
  TORCH_CHECK(self.size(0) == dim1 && self.size(1) == dim2,
      "self tensor does not match matmul output shape");

  result.resize_as_(self);

  if (beta.to<double>() != 0.0 && !self.is_same(result)) {
    result.copy_(self);
  }

  const int64_t num_batches = batch1.size(0);

  for (int64_t batch = 0; batch < num_batches; ++batch) {
    addmm_impl_cpu_(result, result, batch1[batch], batch2[batch], beta, alpha);
    beta = 1; // accumulate output once
  }
}

Tensor& addbmm_cpu_out(Tensor& result, const Tensor& self, const Tensor& batch1, const Tensor& batch2, Scalar beta, Scalar alpha) {
  Tensor b_self = std::get<0>(expand_size(self, {batch1.size(1), batch2.size(2)}, "addbmm_out"));
  {
    at::NoNamesGuard guard;
    addbmm_impl_cpu_(result, b_self, batch1, batch2, beta, alpha);
  }
  at::namedinference::propagate_names_for_addmm(result, batch1, batch2, self);
  return result;
}

Tensor &addbmm_cpu_(Tensor& self, const Tensor& batch1, const Tensor& batch2, Scalar beta, Scalar alpha) {
  return addbmm_cpu_out(self, self, batch1, batch2, beta, alpha);
}

Tensor addbmm_cpu(const Tensor& self, const Tensor& batch1, const Tensor& batch2, Scalar beta, Scalar alpha) {
  Tensor result = at::empty({0}, self.options());
  return addbmm_cpu_out(result, self, batch1, batch2, beta, alpha);
}

Tensor& addmm_cpu_out(Tensor &result, const Tensor& self, const Tensor& mat1, const Tensor& mat2, Scalar beta, Scalar alpha) {
<<<<<<< HEAD
  // We assume BLAS is the best option if it's available, but we use XNNPACK to avoid the fallback path in THBlas_(gemm).
  #if defined(USE_XNNPACK) && !defined(USE_BLAS)
  if (alpha.type() == at::kInt && alpha.to<int>() == 1
      && beta.type() == at::kInt && beta.to<int>() == 1
      && self.scalar_type() == at::kFloat && mat1.scalar_type() == at::kFloat && mat2.scalar_type() == at::kFloat
      && !self.requires_grad() && !mat1.requires_grad() && !mat2.requires_grad()
      && mat1.ndimension() == 2 && mat2.ndimension() <= 2 && self.ndimension() == 1
      && mat1.size(xnnpack::internal::Layout::Filter::output) == self.size(0)
      && mat2.t().contiguous().size(xnnpack::internal::Layout::Filter::input) > 0
      && mat2.t().contiguous().size(xnnpack::internal::Layout::Filter::output) > 0) {
    result.resize_({ mat1.size(0), mat2.size(1) });
    result.copy_(xnnpack::linear(mat1, mat2.t(), self));
    return result;
  }
  #endif
  Tensor b_self;
  std::tie(b_self) = expand_size(self, {mat1.size(0), mat2.size(1)}, "addmm_out");
  return legacy::cpu::_th_addmm_out(result, b_self, mat1, mat2, beta, alpha);
=======
  TORCH_CHECK(mat1.dim() == 2, "mat1 must be a matrix, got ", mat1.dim(), "-D tensor");
  TORCH_CHECK(mat2.dim() == 2, "mat2 must be a matrix, got ", mat2.dim(), "-D tensor");
  Tensor b_self = std::get<0>(expand_size(self, {mat1.sizes()[0], mat2.sizes()[1]}, "addmm_out"));
  {
    at::NoNamesGuard guard;
    addmm_impl_cpu_(result, b_self, mat1, mat2, beta, alpha);
  }
  at::namedinference::propagate_names_for_addmm(result, mat1, mat2, self);
  return result;
>>>>>>> 4e964f3b
}

Tensor addmm_cpu(const Tensor& self, const Tensor& mat1, const Tensor& mat2, Scalar beta, Scalar alpha) {
  Tensor result = at::empty({0}, self.options());
  return addmm_cpu_out(result, self, mat1, mat2, beta, alpha);
}

Tensor &addmm_cpu_(Tensor& self, const Tensor& mat1, const Tensor& mat2, Scalar beta, Scalar alpha) {
  return addmm_cpu_out(self, self, mat1, mat2, beta, alpha);
}

Tensor& mm_cpu_out(Tensor & result, const Tensor & self, const Tensor & mat2) {
<<<<<<< HEAD
  #if defined(USE_XNNPACK) && !defined(USE_BLAS)
  if (self.scalar_type() == at::kFloat && mat2.scalar_type() == at::kFloat
      && !self.requires_grad() && !mat2.requires_grad()
      && self.ndimension() == 2 && mat2.ndimension() <= 2
      && mat2.t().contiguous().size(xnnpack::internal::Layout::Filter::input) > 0
      && mat2.t().contiguous().size(xnnpack::internal::Layout::Filter::output) > 0) {
    result.resize_({ self.size(0), mat2.size(1) });
    result.copy_(xnnpack::linear(self, mat2.t(), {}));
    return result;
  }
  #endif
  result.resize_({ self.size(0), mat2.size(1) });
  return legacy::cpu::_th_addmm_out(result, result, self, mat2, 0, 1);
=======
  TORCH_CHECK(self.dim() == 2, "self must be a matrix");
  TORCH_CHECK(mat2.dim() == 2, "mat2 must be a matrix");
  native::resize_(result, {self.sizes()[0], mat2.sizes()[1]});
  return addmm_cpu_out(result, result, self, mat2, 0, 1);
}

Tensor mm_cpu(const Tensor & self, const Tensor & mat2) {
  TORCH_CHECK(self.dim() == 2, "self must be a matrix");
  TORCH_CHECK(mat2.dim() == 2, "mat2 must be a matrix");
  Tensor result = at::empty({self.sizes()[0], mat2.sizes()[1]}, self.options());
  return addmm_cpu_out(result, result, self, mat2, 0, 1);
>>>>>>> 4e964f3b
}

template <typename scalar_t, bool is_bmm>
inline void baddbmm_cpu_kernel(const Tensor& result, const Tensor& self, const Tensor& mat2, Scalar beta_, Scalar alpha_) {
  int64_t bs = result.size(0);
  int64_t is = result.size(1);
  int64_t js = result.size(2);
  int64_t ks = self.size(2);

  scalar_t alpha = alpha_.to<scalar_t>();
  scalar_t beta = beta_.to<scalar_t>();

  auto r0 = result.accessor<scalar_t, 3>();
  auto s0 = self.accessor<scalar_t, 3>();
  auto m0 = mat2.accessor<scalar_t, 3>();

  int64_t grain_size = std::min(internal::GRAIN_SIZE / (is * js * ks), (int64_t)1);
  parallel_for(0, bs, grain_size, [&](int64_t b_begin, int64_t b_end) {
      for (int64_t b = b_begin; b < b_end; b++) {
        auto r1 = r0[b];
        auto s1 = s0[b];
        auto m1 = m0[b];
        for (int64_t i = 0; i < is; i++) {
          auto r2 = r1[i];
          auto s2 = s1[i];
          for (int64_t j = 0; j < js; j++) {
            scalar_t &r = r2[j];
            if (is_bmm) {
              r = 0;
              for (int64_t k = 0; k < ks; k++) {
                r += s2[k] * m1[k][j];
              }
            } else {
              r *= beta;
              for (int64_t k = 0; k < ks; k++) {
                r += alpha * s2[k] * m1[k][j];
              }
            }
          }
        }
      }
    });
}

// This tries to apply some optimizations to bmm/baddbmm:
// - When the operand size is small, computation are parallelized over the batch
//   dimension using OMP and naive matrix multiplication is applied.
// - When the operand size is larger than the threshold, if compiled with MKL, MKL's batch gemm is used.
// - Otherwise, we use a series of matrix multiplications.
// The threshold of 400 for the first has not been thoroughly benchmarked yet and may have room for further
// optimization, it likely depends on the characteristics of the CPU, MKL will be different from non-MKL etc.,
// but this seems to be a first starting point.

static inline Tensor& bmm_out_or_baddbmm_(Tensor& self_or_result, const Tensor& batch1, const Tensor& batch2, Scalar beta, Scalar alpha, bool is_bmm_out) {
  // is_bmm_out: true for bmm_out, false for baddbmm_
  // self_or_result is "self" for baddbmm_ and "result" for bmm_out
  CheckedFrom c = (is_bmm_out ? "bmm" : "baddbmm");
  TensorArg self_arg(self_or_result, is_bmm_out ? "self" : "result", 0);
  TensorArg b1_arg(batch1, "batch1", 1);
  TensorArg b2_arg(batch2, "batch2", 2);
  checkBackend(c, {self_or_result, batch1, batch2}, Backend::CPU);
  checkDim(c, b1_arg, 3);
  checkDim(c, b2_arg, 3);

  int64_t bs = batch1.size(0);
  checkSize(c, b2_arg, 0, bs);
  int64_t contraction_size = batch1.size(2);
  int64_t res_rows = batch1.size(1);
  int64_t res_cols = batch2.size(2);
  checkSize(c, b2_arg, 1, contraction_size);

  if (is_bmm_out) {
    self_or_result.resize_({bs, res_rows, res_cols});
  } else {
    checkSize(c, self_arg, 0, bs);
    checkSize(c, self_arg, 1, res_rows);
    checkSize(c, self_arg, 2, res_cols);
  }

  // handle pathological cases that blas may not like
  if (self_or_result.numel() == 0) {
    return self_or_result;
  } else if (contraction_size == 0) {
    if (is_bmm_out) {
      return self_or_result.zero_();
    } else {
      return self_or_result.mul_(beta);
    }
  }

  auto batch_items_contiguous_or_transposed = [&](const Tensor& t) {
    return (t.stride(2) == 1 && t.stride(1) >= t.size(2))
            || (t.stride(1) == 1 && t.stride(2) >= t.size(1));
  };

  if (contraction_size * res_rows * res_cols < 400) {
    if (is_bmm_out) {
      AT_DISPATCH_ALL_TYPES_AND_COMPLEX(batch1.scalar_type(), "bmm", [&] {
          baddbmm_cpu_kernel<scalar_t, true>(self_or_result, batch1, batch2, beta, alpha);
        });
    } else {
      AT_DISPATCH_ALL_TYPES_AND_COMPLEX(batch1.scalar_type(), "baddbmm", [&] {
          baddbmm_cpu_kernel<scalar_t, false>(self_or_result, batch1, batch2, beta, alpha);
        });
    }
  } else if (at::hasMKL() && (at::native::is_floating_point(self_or_result) ||
            at::native::is_complex(self_or_result))
            && batch_items_contiguous_or_transposed(batch1)
            && batch_items_contiguous_or_transposed(batch2)
            && self_or_result.is_contiguous()) {
    at::native::_baddbmm_mkl_(self_or_result, batch1, batch2, beta, alpha);
  } else { // split along batch dimension
    if (is_bmm_out) {
      for (int64_t b = 0; b < bs; b++) {
        auto r = self_or_result.select(0, b);
        native::mm_cpu_out(r, batch1.select(0, b), batch2.select(0, b));
      }
    } else {
      for (int64_t b = 0; b < bs; b++) {
        self_or_result.select(0, b).addmm_(batch1.select(0, b), batch2.select(0, b), beta, alpha);
      }
    }
  }
  return self_or_result;
}


Tensor baddbmm_cpu(const Tensor& self, const Tensor& batch1, const Tensor& batch2, Scalar beta, Scalar alpha) {
  Tensor result = at::empty({0}, self.options());
  return at::native::baddbmm_out_cpu(result, self, batch1, batch2, beta, alpha);
}

Tensor& baddbmm_out_cpu(Tensor &result, const Tensor& self_, const Tensor& batch1, const Tensor& batch2, Scalar beta, Scalar alpha) {
  Tensor self;
  std::tie(self) = expand_size(self_, {batch1.size(0), batch1.size(1), batch2.size(2)}, "baddbmm");
  result.resize_(self.sizes());
  result.copy_(self);
  return at::native::baddbmm__cpu(result, batch1, batch2, beta, alpha);
}

Tensor& baddbmm__cpu(Tensor& self, const Tensor& batch1, const Tensor& batch2, Scalar beta, Scalar alpha) {
  return bmm_out_or_baddbmm_(self, batch1, batch2, beta, alpha, false);
}

Tensor bmm_cpu(const Tensor& self, const Tensor& mat2) {
  Tensor result = at::empty({0}, self.options());
  return at::native::bmm_out_cpu(result, self, mat2);
}

Tensor& bmm_out_cpu(Tensor &result, const Tensor& batch1, const Tensor& batch2) {
  Scalar beta(0.0);
  Scalar alpha(1.0);
  {
  NoNamesGuard guard;
  bmm_out_or_baddbmm_(result, batch1, batch2, beta, alpha, true);
  }
  namedinference::propagate_names_if_nonempty(
      result,
      namedinference::compute_bmm_outnames(result, batch1, batch2));
  return result;
}

Tensor& dot_out(Tensor& result, const Tensor& self, const Tensor& tensor) {
  result.resize_({});
  TORCH_CHECK(result.scalar_type() == self.scalar_type(),
           "result dtype ", result.scalar_type(), " does not match self dtype ", self.scalar_type());
  return result.fill_(self.dot(tensor));
}

/*
Matrix product of two Tensors.
The behavior depends on the dimensionality of the Tensors as follows:
- If both Tensors are 1-dimensional, the dot product (scalar) is returned.
- If both arguments are 2-dimensional, the matrix-matrix product is returned.
- If the first argument is 1-dimensional and the second argument is 2-dimensional,
  a 1 is prepended to its dimension for the purpose of the matrix multiply.
  After the matrix multiply, the prepended dimension is removed.
- If the first argument is 2-dimensional and the second argument is 1-dimensional,
  the matrix-vector product is returned.
- If both arguments are at least 1-dimensional and at least one argument is
  N-dimensional (where N > 2), then a batched matrix multiply is returned.  If the first
  argument is 1-dimensional, a 1 is prepended to its dimension for the purpose of the
  batched matrix multiply and removed after.  If the second argument is 1-dimensional, a
  1 is appended to its dimension for the purpose of the batched matrix multiple and removed after.
  The non-matrix (i.e. batch) dimensions are broadcasted (and thus
  must be broadcastable).  For example, if tensor1 is a (j x 1 x n x m) Tensor
  and tensor2 is a (k x m x p) Tensor, the returned tensor will be an (j x k x n x p) Tensor.
*/
Tensor matmul(
    c10::optional<Tensor> out_opt,
    const Tensor& tensor1,
    const Tensor& tensor2) {
  NoNamesGuard guard;
  auto dim_tensor1 = tensor1.dim();
  auto dim_tensor2 = tensor2.dim();
  auto has_out = out_opt.has_value();
  Tensor out = out_opt.value_or(Tensor());

  if (dim_tensor1 == 1 && dim_tensor2 == 1) {
    return has_out ? at::native::dot_out(out, tensor1, tensor2) : tensor1.dot(tensor2);
  } else if (dim_tensor1 == 2 && dim_tensor2 == 1) {
    return has_out ? at::mv_out(out, tensor1, tensor2) : tensor1.mv(tensor2);
  } else if (dim_tensor1 == 1 && dim_tensor2 == 2) {
    return has_out ? at::mm_out(out, tensor1.unsqueeze(0), tensor2).squeeze_(0)
                   : tensor1.unsqueeze(0).mm(tensor2).squeeze_(0);
  } else if (dim_tensor1 == 2 && dim_tensor2 == 2) {
    return has_out ? at::mm_out(out, tensor1, tensor2) : tensor1.mm(tensor2);
  } else if (dim_tensor1 >= 3 && (dim_tensor2 == 1 || dim_tensor2 == 2)) {
    // optimization: use mm instead of bmm by folding tensor1's batch into
    // its leading matrix dimension.

    Tensor t2 = dim_tensor2 == 1 ? tensor2.unsqueeze(-1) : tensor2;
    auto size1 = tensor1.sizes();
    auto size2 = t2.sizes();
    std::vector<int64_t> output_size;
    output_size.insert(output_size.end(), size1.begin(), size1.end() - 1);
    if (dim_tensor2 > 1) {
      output_size.push_back(size2[dim_tensor2 - 1]);
    }

    // fold the batch into the first dimension
    Tensor t1 = tensor1.contiguous().view({-1, size1[size1.size() - 1]});
    Tensor output = has_out ? at::_unsafe_view(at::mm_out(out, t1, t2), output_size)
                            : at::_unsafe_view(t1.mm(t2), output_size);
    return has_out ? out.set_(output) : output;
  } else if ((dim_tensor1 == 1 || dim_tensor1 == 2) && dim_tensor2 >= 3) {
    // optimization: transpose the inner dimensions of the arguments, call
    // matmul on the swapped arguments, then transpose the inner dimensions
    // of the result.
    const int64_t n = dim_tensor1 == 2 ? tensor1.size(-2) : 1;
    const int64_t m = tensor1.size(-1);
    const int64_t p = tensor2.size(-1);

    const Tensor t2_T = tensor2.transpose(-1, -2);
    const Tensor t1_T = dim_tensor1 == 2 ? tensor1.t() : tensor1.reshape({n, m}).t();
    const Tensor res_T = matmul(out_opt, t2_T, t1_T);

    if (dim_tensor1 == 2) {
      Tensor res = res_T.transpose(-1, -2).contiguous();
      return has_out ? out.set_(res) : res;
    }
    else {
      std::vector<int64_t> shape = tensor2.sizes().slice(0, dim_tensor2 - 2).vec();
      shape.push_back(p);

      Tensor res = res_T.reshape(shape).contiguous();
      return has_out ? out.set_(res) : res;
    }
  } else if ((dim_tensor1 >= 1 && dim_tensor2 >= 1) && (dim_tensor1 >= 3 || dim_tensor2 >= 3)) {
    // We are multiplying b1 x n x m1 by x2 x m2 x p (where b1 can be a list);
    // we track m1 vs m2 separately even though they must match for nicer error messages
    int64_t n = dim_tensor1 > 1 ? tensor1.size(-2) : 1;
    int64_t m1 = tensor1.size(-1);
    IntArrayRef batch_tensor1(tensor1.sizes().data(), std::max<int64_t>(dim_tensor1 - 2, 0));
    int64_t m2 = dim_tensor2 > 1 ? tensor2.size(-2) : 1;
    int64_t p = tensor2.size(-1);
    IntArrayRef batch_tensor2(tensor2.sizes().data(), std::max<int64_t>(dim_tensor2 - 2, 0));

    // expand the batch portion (i.e. cut off matrix dimensions and expand rest)
    std::vector<int64_t> expand_batch_portion = infer_size(batch_tensor1, batch_tensor2);

    std::vector<int64_t> tensor1_expand_size(expand_batch_portion);
    tensor1_expand_size.insert(tensor1_expand_size.end(), {n, m1});

    std::vector<int64_t> tensor2_expand_size(expand_batch_portion);
    tensor2_expand_size.insert(tensor2_expand_size.end(), {m2, p});

    int expand_batch_product = std::accumulate(expand_batch_portion.begin(), expand_batch_portion.end(),
                                               1, std::multiplies<int64_t>());

    std::vector<int64_t> tensor1_bmm_view({expand_batch_product});
    tensor1_bmm_view.insert(tensor1_bmm_view.end(), {n, m1});

    std::vector<int64_t> tensor2_bmm_view({expand_batch_product});
    tensor2_bmm_view.insert(tensor2_bmm_view.end(), {m2, p});

    // flatten expanded batches
    Tensor tensor1_expanded = tensor1.expand(tensor1_expand_size).contiguous().view(tensor1_bmm_view);
    Tensor tensor2_expanded = tensor2.expand(tensor2_expand_size).contiguous().view(tensor2_bmm_view);

    // reshape batches back into result
    std::vector<int64_t> output_shape(expand_batch_portion);
    if (dim_tensor1 > 1) {
      output_shape.push_back(n);
    }
    if (dim_tensor2 > 1) {
      output_shape.push_back(p);
    }

    Tensor output = has_out ? at::_unsafe_view(at::bmm_out(out, tensor1_expanded, tensor2_expanded), output_shape)
                            : at::_unsafe_view(tensor1_expanded.bmm(tensor2_expanded), output_shape);

    return has_out ? out.set_(output) : output;
  }

 AT_ERROR("both arguments to matmul need to be at least 1D, but they are ",
          dim_tensor1, "D and ", dim_tensor2, "D");
}

Tensor matmul(const Tensor & tensor1, const Tensor & tensor2) {
  auto maybe_outnames = namedinference::compute_matmul_outnames(tensor1, tensor2);
  auto result = at::native::matmul(c10::nullopt, tensor1, tensor2);
  namedinference::propagate_names_if_nonempty(result, maybe_outnames);
  return result;
}

Tensor& matmul_out(Tensor &result, const Tensor & tensor1, const Tensor & tensor2) {
  auto maybe_outnames = namedinference::compute_matmul_outnames(tensor1, tensor2);
  at::native::matmul(c10::optional<Tensor>(result), tensor1, tensor2);
  namedinference::propagate_names_if_nonempty(result, maybe_outnames);
  return result;
}

// helper methods for matrix_exp
namespace {

template <typename scalar_t, int ROW, int COL>
using array2d = std::array<std::array<scalar_t, COL>, ROW>;

// we consider 6 Taylor expansions of degree
// 1, 2, 4, 8, 12, 18
constexpr int total_n_degs = 6;

Tensor operator_1_norm(const Tensor& tensor) {
  return std::get<0>(tensor.abs().sum(-2).max(-1));
}

// Allocates a buffers of uninitialized or zero values
// of shape [n_copies, a.size()]
Tensor _allocate_buffer(const Tensor& a, int n_copies, bool is_zero = false) {
  auto res = at::empty(
    {n_copies, a.size(0), a.size(1), a.size(2)},
    a.options().memory_format(at::MemoryFormat::Contiguous)
  );
  
  if (is_zero) {
    res.zero_();
  }

  return res;
}

// Makes `buffer` to store `num_matrices` number of matrices needed for
// compute the matrix exponentials of different orders, i.e.
// first `num_matrices` matrices from the list l := {I, A, A^2, A^3, A^6}
// in a contiguous block of memory such that
// buffer[0, ...] = l[0], // I
// buffer[1, ...] = l[1], // A
// ...
// buffer[num_matrices - 1, ...] = l[num_matries - 1]
void _fill_matrix_powers(Tensor& buffer, const Tensor& a, int num_matrices) {
  auto a_sizes_minus_last = a.sizes().vec();
  a_sizes_minus_last.pop_back();
  // fill I
  buffer.select(0, 0).copy_(
    at::diag_embed(
      at::ones({1}, buffer.options())
        .expand(a_sizes_minus_last)
    )
  );

  // fill a
  buffer.select(0, 1).copy_(a);

  // fill a^2
  if (2 <= num_matrices - 1) {
    at::native::matmul(
      buffer.select(0, 2), // out for a^2
      buffer.select(0, 1),
      buffer.select(0, 1)
    );
  }

  // fill a^3
  if (3 <= num_matrices - 1) {
    at::native::matmul(
      buffer.select(0, 3), // out for a^3
      buffer.select(0, 1),
      buffer.select(0, 2)
    );
  }

  // fill a^6
  if (4 <= num_matrices - 1) {
    at::native::matmul(
      buffer.select(0, 4),
      buffer.select(0, 3),
      buffer.select(0, 3)
    );
  }
}

inline Tensor _move_memory_if_cuda_input(
  const Tensor& mem,
  const Tensor& in
) {
  return (in.device().type() == at::kCUDA)
    ? mem.to(at::device_of(in).value())
    : mem;
}

// convert a 1D blob to a 2D Tensor of size [1, blob.size()]
// such that blob.device() == in.device())
// designed to be used with _compute_linear_combination
template <typename scalar_t>
inline Tensor _blob_to_Tensor(
  std::initializer_list<scalar_t> blob,
  const Tensor& in
) {
  // we convert to void* expecitly because begin() returns
  // a pointer to a constant.
  // Blob is assumed to be a 1D array, that is why
  // we also insert a fake dimension so that the result could directly
  // be used in _compute_linear_combination
  auto tensor = at::from_blob((void*)blob.begin(), blob.size(), in.dtype())
    .unsqueeze(0);
  return _move_memory_if_cuda_input(tensor, in);
}

// I + A
Tensor compute_T1(const Tensor& A) {
  // 2 for {I, A}
  auto As = _allocate_buffer(A, 2);
  _fill_matrix_powers(As, A, 2);
  return As.sum(0);
}

// I + A + A^2 / 2
Tensor compute_T2(const Tensor& A) {
  auto As = _allocate_buffer(A, 3);
  // 3 for {I, A, A^2}
  _fill_matrix_powers(As, A, 3);
  As.select(0, 2).div_(2.0);
  return As.sum(0);
}

// I + A + A^2 * (I / 2 + A / 6 + A^2 / 24)
template <typename scalar_t>
Tensor compute_T4(const Tensor& A) {
  auto As = _allocate_buffer(A, 4);
  // 3 for {I, A, A^2}
  _fill_matrix_powers(As, A, 3);
  
  at::native::matmul(
    // output for A^2 * (I / 2 + A / 6 + A^2 / 24)
    As.select(0, 3),
    // contains A^2
    As.select(0, 2),
    // computes (I / 2 + A / 6 + A^2 / 24)
    at::native::_compute_linear_combination(
      As.narrow(0, 0, 3),
      _blob_to_Tensor<scalar_t>({1 / 2.0, 1 / 6.0, 1 / 24.0}, A)
    )
  );

  // I + A + A^2 * (I / 2 + A / 6 + A^2 / 24)
  return at::native::_compute_linear_combination(
    As, _blob_to_Tensor<scalar_t>({1.0, 1.0, 0.0, 1.0}, A)
  );
}

template <typename scalar_t>
Tensor compute_T8(const Tensor& A) {
  constexpr scalar_t sqrt_177 = 0.1330413469565007072504e+2;
  constexpr scalar_t x3 = 2. / 3.;
  constexpr scalar_t x1 = x3 * ((1. + sqrt_177) / 88.);
  constexpr scalar_t x2 = x3 * ((1. + sqrt_177) / 352.);
  constexpr scalar_t x4 = (-271. + 29. * sqrt_177) / (315. * x3);
  constexpr scalar_t x5 = (-11. + 11. * sqrt_177) / (1260. * x3);
  constexpr scalar_t x6 = (-99. + 11. * sqrt_177) / (5040. * x3);
  constexpr scalar_t x7 = (89. - sqrt_177) / (5040. * x3);
  constexpr scalar_t y2 = (857. - 58. * sqrt_177) / 630.;

  auto As = _allocate_buffer(A, 5);
  // 3 for {I, A, A^2}
  _fill_matrix_powers(As, A, 3);

  // A4 =  A2 * (x1 * A + x2 * A2)
  at::native::matmul(
    // output for A4
    As.select(0, 3),
    // As.select(0, 2) = A^2
    As.select(0, 2),
    at::native::_compute_linear_combination(
      // extract {A, A^2} from As
      As.narrow(0, 1, 2),
      _blob_to_Tensor<scalar_t>({x1, x2}, A)
    )
  );

  // A8 = (x3 * A2 + A4) * (x4 * I + x5 * A + x6 * A2 + x7 * A4)
  at::native::matmul(
    // output for A8
    As.select(0, 4),
    // x3 * A2 + A4
    at::native::_compute_linear_combination(
      As.narrow(0, 2, 2),
      _blob_to_Tensor<scalar_t>({x3, 1.0}, A)
    ),
    at::native::_compute_linear_combination(
      As.narrow(0, 0, 4),
      _blob_to_Tensor<scalar_t>({x4, x5, x6, x7}, A)
    )
  );

  // return I + A + y2 * A2 + A8;
  return at::native::_compute_linear_combination(
    As,
    _blob_to_Tensor<scalar_t>({1.0, 1.0, y2, 0.0, 1.0}, A)
  );
}

template <typename scalar_t>
Tensor compute_T12(const Tensor& A) {
  constexpr int num_prods = 4;
  array2d<scalar_t, num_prods, num_prods> b = {{
    {
      9.0198e-16,
      0.46932117595418237389,
      -0.20099424927047284052,
      -0.04623946134063071740
    },
    {
      5.31597895759871264183,
      1.19926790417132231573,
      0.01179296240992997031,
      0.01108844528519167989
    },
    {
      0.18188869982170434744,
      0.05502798439925399070,
      0.09351590770535414968,
      0.00610700528898058230
    },
    {
      -2.0861320e-13,
      -0.13181061013830184015,
      -0.02027855540589259079,
      -0.00675951846863086359
    }
  }};

  // gather coefficients `b` from above into a tensor,
  // and move them to device `device_of(A)`
  auto bs = at::from_blob(
    reinterpret_cast<void*>(&b),
    {num_prods, num_prods},
    {num_prods, 1},
    A.dtype()
  );
  bs = _move_memory_if_cuda_input(bs, A);

  auto As = _allocate_buffer(A, num_prods);
  _fill_matrix_powers(As, A, num_prods);

  auto Bs = at::native::_compute_linear_combination(As, bs);

  // compute A6
  Bs.select(0, 2).add_(at::native::matmul(
    // tmp buffer for this matrix product
    As.select(0, 0),
    Bs.select(0, 3),
    Bs.select(0, 3)
  ));

  return Bs.select(0,0).add_(at::native::matmul(
    // tmp buffer for this matrix product
    As.select(0, 0),
    Bs.select(0, 1).add_(Bs.select(0, 2)),
    Bs.select(0, 2)
  ));
}

template <typename scalar_t>
Tensor compute_T18(const Tensor& A) {
  constexpr int num_prods = 5;
  array2d<scalar_t, num_prods, num_prods> b = {{
    {
      0.,
      -1.00365581030144618291e-01,
      -8.02924648241156932449e-03,
      -8.92138498045729985177e-04,
      0.
    },
    {
      0.,
      3.97849749499645077844e-01,
      1.36783778460411720168e+00,
      4.98289622525382669416e-01,
      -6.37898194594723280150e-04
    },
    {
      -1.09676396052962061844e+01,
      1.68015813878906206114e+00,
      5.71779846478865511061e-02,
      -6.98210122488052056106e-03,
      3.34975017086070470649e-05
    },
    {
      -9.04316832390810593223e-02,
      -6.76404519071381882256e-02,
      6.75961301770459654925e-02,
      2.95552570429315521194e-02,
      -1.39180257516060693404e-05
    },
    {
      0.,
      0.,
      -9.23364619367118555360e-02,
      -1.69364939002081722752e-02,
      -1.40086798182036094347e-05
    }
  }};

  // gather coefficients `b` from above into a tensor,
  // and move them to device `device_of(A)`
  auto bs = at::from_blob(
    reinterpret_cast<void*>(&b),
    {num_prods, num_prods},
    {num_prods, 1},
    A.dtype()
  );
  bs = _move_memory_if_cuda_input(bs, A);

  auto As = _allocate_buffer(A, num_prods);
  _fill_matrix_powers(As, A, num_prods);

  auto Bs = at::native::_compute_linear_combination(As, bs);

  // compute A9
  Bs.select(0, 3).add_(at::native::matmul(
    // tmp buffer for this matrix product
    As.select(0, 0),
    Bs.select(0, 0),
    Bs.select(0, 4))
  );

  return Bs.select(0, 1).add_(at::native::matmul(
    // tmp buffer for this matrix product
    As.select(0, 0),
    Bs.select(0, 2).add_(Bs.select(0, 3)),
    Bs.select(0, 3)
  ));
}

template <typename scalar_t>
void compute_T18_scale_square(
  Tensor& mexp_out,
  const Tensor& a,
  const Tensor& norm,
  scalar_t theta
) {
  // Scale
  const auto s = at::max(
    at::zeros_like(norm),
    at::ceil(at::log2(norm / theta))
  ).unsqueeze(-1).unsqueeze(-1).to(at::kLong);
  const auto pow2s = at::pow(2, s);
  const auto a_scaled = a / pow2s;

  // Square
  auto mexp_scaled = at::native::compute_T18<scalar_t>(a_scaled);
  auto s_cpu = (s.device().type() == at::kCPU)
    ? s : s.to(at::kCPU);
  for (int64_t i = 0; i < mexp_scaled.size(0); ++i) {
    auto s_val = s_cpu.select(0, i).template item<int64_t>();
    auto mexp = mexp_scaled.select(0, i);
    for (int64_t p = 0; p < s_val; ++p) {
      mexp = at::matmul(mexp, mexp);
    }
    mexp_out.select(0, i).copy_(mexp);
  }
}

template <typename scalar_t>
Tensor mexp_impl(
  const Tensor& a,
  std::array<scalar_t, total_n_degs> thetas,
  bool compute_highest_degree_approx = false
) {
  auto res = at::empty_like(a);
  const auto norm = operator_1_norm(a);
  // `norm_cpu` is used to decide which Tensors require which approximation
  // based on their norm. This decision takes place on CPU.
  // It requires moving data back and forth between devices when `a` is on CUDA,
  // but at the cost of only one sigle CPU-CUDA synchronization (instead of 6),
  // and better performance overall (benchmarked).
  const auto norm_cpu = (a.device().type() == at::kCUDA)
    ? norm.to(at::kCPU) : norm;

  if (!compute_highest_degree_approx) {
    constexpr std::array<
      Tensor(*)(const Tensor&),
      total_n_degs - 1> 
    compute_Ts = {
      compute_T1, compute_T2, compute_T4<scalar_t>,
      compute_T8<scalar_t>, compute_T12<scalar_t>
    };

    for (int i = 0; i < total_n_degs - 1; ++i) {
      auto norm_lower_bound = (i == 0) ? static_cast<scalar_t>(-1) : thetas[i - 1];
      auto norm_upper_bound = thetas[i];
      // nonzero returns a 2D tensor, hence squeeze(-1) to make it 1D
      auto idx_curr_norm_interval = (
        (norm_lower_bound < norm_cpu) * (norm_cpu <= norm_upper_bound)
      ).nonzero().squeeze(-1);

      if (idx_curr_norm_interval.numel()) {
        auto idx_to_device = _move_memory_if_cuda_input(
          idx_curr_norm_interval, a
        );
        auto sub_a = at::index_select(a, 0, idx_to_device);
        res.index_put_({idx_to_device}, compute_Ts[i](sub_a));
      }
    }

    // nonzero returns a 2D tensor, hence squeeze(-1) to make it 1D
    auto idx_large_norm = (norm_cpu >= thetas[total_n_degs - 2])
      .nonzero().squeeze(-1);

    if (idx_large_norm.numel()) {
      auto idx_to_device = _move_memory_if_cuda_input(
        idx_large_norm, a
      );
      auto a_large_norm = at::index_select(a, 0, idx_to_device);
      auto large_norm_subset = at::index_select(norm, 0, idx_to_device);
      auto mexp_out = at::empty_like(a_large_norm);

      compute_T18_scale_square(
        mexp_out,
        a_large_norm,
        large_norm_subset,
        thetas[total_n_degs - 1]
      );
      res.index_put_({idx_large_norm}, mexp_out);
    }

    return res;
  }

  compute_T18_scale_square(
    res, a, norm,
    thetas[total_n_degs - 1]
  );

  return res;
}

// matrix exponential
Tensor mexp(const Tensor& a, bool compute_highest_degree_approx = false) {
  // squash batch dimensions to one dimension for simplicity
  const auto a_3d = a.view({-1, a.size(-2), a.size(-1)});

  if (a.scalar_type() == at::ScalarType::Float
      || a.scalar_type() == at::ScalarType::ComplexFloat) {
    constexpr std::array<float, total_n_degs> thetas_float = {
      1.192092800768788e-07, // deg 1
      5.978858893805233e-04, // deg 2
      5.116619363445086e-02, // deg 4
      5.800524627688768e-01, // deg 8
      1.461661507209034e+00, // deg 12
      3.010066362817634e+00  // deg 18
    };

    return mexp_impl<float>(a_3d, thetas_float, compute_highest_degree_approx)
      .view(a.sizes());
  }
  else { // if Double or ComplexDouble
    constexpr std::array<double, total_n_degs> thetas_double = {
      2.220446049250313e-16, // deg 1
      2.580956802971767e-08, // deg 2
      3.397168839976962e-04, // deg 4
      4.991228871115323e-02, // deg 8
      2.996158913811580e-01, // deg 12
      1.090863719290036e+00  // deg 18
    };

    return mexp_impl<double>(a_3d, thetas_double, compute_highest_degree_approx)
      .view(a.sizes());
  }
}

// Based on:
//
// Mathias, Roy. 
// A Chain Rule for Matrix Functions and Applications.
// SIAM J. Matrix Anal. Appl. 17 (1996): 610-620.
//
template <typename func_t>
Tensor backward_analytic_function_of_a_matrix(
    const Tensor& self, const Tensor& grad,
    const func_t& function_of_a_matrix
  ) {
  auto self_transposed = self.transpose(-2, -1);
  auto self_transposed_sizes = self_transposed.sizes().vec();
  self_transposed_sizes[self.dim() - 2] <<= 1;
  self_transposed_sizes[self.dim() - 1] <<= 1;

  auto n = self_transposed.size(-1);
  auto meta_grad = at::zeros(self_transposed_sizes, grad.options());
  meta_grad.narrow(-2, 0, n).narrow(-1, 0, n).copy_(self_transposed);
  meta_grad.narrow(-2, n, n).narrow(-1, n, n).copy_(self_transposed);
  meta_grad.narrow(-2, 0, n).narrow(-1, n, n).copy_(grad);

  auto grad_input = function_of_a_matrix(meta_grad)
    .narrow(-2, 0, n).narrow(-1, n, n);
  return grad_input;
}

};

// Computes the matrix exponential for a given batch of squared matrices.
// The implementaion is based on:
//
// Bader, P.; Blanes, S.; Casas, F.
// Computing the Matrix Exponential with an Optimized Taylor Polynomial Approximation.
// Mathematics 2019, 7, 1174.
//
Tensor matrix_exp(const Tensor& a) {
  TORCH_CHECK(a.dim() >= 2 
          && (at::isFloatingType(a.scalar_type()) 
           || at::isComplexType(a.scalar_type())),
              "matrix_exp(", a.scalar_type(), "{", a.sizes(), "}): expected a tensor "
              "of floating or complex types with dim at least 2");
  TORCH_CHECK(a.size(-1) == a.size(-2),
              "matrix_exp(", a.scalar_type(), "{", a.sizes(), "}): expected a tensor "
              "of squared matrices");

  if (a.size(-1) == 1) {
    return a.exp();
  }

  return mexp(a);
}

Tensor matrix_exp_backward(const Tensor& self, const Tensor& grad) {
  return backward_analytic_function_of_a_matrix(
    self, grad,
    [](const Tensor& a) {
      return a.matrix_exp();
    }
  );
}

Tensor matrix_power(const Tensor& a, int64_t n) {
  TORCH_CHECK(a.dim() >= 2 && (at::isFloatingType(a.scalar_type()) || at::isComplexType(a.scalar_type())),
              "matrix_power(", a.scalar_type(), "{", a.sizes(), "}): expected a tensor "
              "of floating types with dim at least 2");
  if (n == 0) {
    return a.clone(at::MemoryFormat::Contiguous).copy_(at::eye(a.size(-2), a.options()).expand_as(a));
  } else if (n < 0) {
    Tensor a_ = at::inverse(a);
    n *= -1;
    return at::native::matrix_power(a_, n);
  } else if (n == 1) {
    return a.clone(at::MemoryFormat::Contiguous);
  } else if (n == 2) {
    return at::native::matmul(a, a);
  } else if (n == 3) {
    return at::native::matmul(at::native::matmul(a, a), a);
  }

  // This is a binary decomposition of n.
  // Moving from the least significant bit to the most significant bit
  // This is done to reduce the number of matrix multiplications
  // by raising the input matrix in powers of 2
  // The total number of matrix multiplications are
  // number of bits + number of bits that equal 1 ~ O(log n)
  // instead of O(n)
  Tensor result, z;
  int64_t r;
  while (n > 0) {
    z = (!z.defined()) ? a.clone(at::MemoryFormat::Contiguous) : at::native::matmul(z, z);
    r = n % 2;
    n = n / 2;
    if (r == 1) {
      result = (!result.defined()) ? z.clone(at::MemoryFormat::Contiguous) : at::native::matmul(result, z);
    }
  }
  return result;
}

Tensor frobenius_norm(const Tensor& self) {
  TORCH_CHECK(!self.is_complex(), "frobenius norm not supported for complex tensors");
  return at::norm(self);
}

Tensor frobenius_norm(const Tensor& self, IntArrayRef dim, bool keepdim) {
  TORCH_CHECK(!self.is_complex(), "frobenius norm not supported for complex tensors");
  TORCH_CHECK(
      dim.size() <= 2,
      "Expected at most 2 dimensions, but got ",
      dim.size(),
      " dimensions instead.");
  if (dim.size() == 1 || dim.size() == 0) {
    return at::norm(self, 2, dim, keepdim);
  }
  if (self.is_complex()){
    return at::sqrt(at::sum(at::real(self.conj() * self), dim, keepdim));
  } else {
    return at::sqrt(at::sum((self * self), dim, keepdim));
  }
}

Tensor &frobenius_norm_out(
    Tensor& result,
    const Tensor& self,
    IntArrayRef dim,
    bool keepdim) {
  TORCH_CHECK(!self.is_complex(), "frobenius norm not supported for complex tensors");
  TORCH_CHECK(
      dim.size() <= 2,
      "Expected at most 2 dimensions, but got ",
      dim.size(),
      " dimensions instead.");
  if (dim.size() == 1 || dim.size() == 0) {
    return at::norm_out(result, self, 2, dim, keepdim, self.scalar_type());
  }
  if (self.is_complex()){
    return at::sqrt_out(result, at::sum(at::real(self.conj() * self), dim, keepdim));
  } else {
    return at::sqrt_out(result, at::sum((self * self), dim, keepdim));
  }
}

Tensor nuclear_norm(const Tensor& self, bool keepdim) {
  TORCH_CHECK(
      self.dim() == 2,
      "Expected a tensor with 2 dimensions, but got a tensor with ",
      self.dim(), " dimension", self.dim()==1 ? "" : "s", " instead.");
  // Since we error out on svd_backward when we don't compute U and V, the backward pass for nuclear_norm
  // would end up throwing an error as a result if U and V aren't computed.
  // Due to this, we have to compute U and V conditionally.
  Tensor result = at::sum(std::get<1>(at::svd(self, /*some=*/true,
                 /*compute_uv=*/at::GradMode::is_enabled() && self.requires_grad())), 0, keepdim);
  if (keepdim) {
    result.unsqueeze_(0);
  }
  return result;
}

Tensor &nuclear_norm_out(Tensor& result, const Tensor& self, bool keepdim) {
  TORCH_CHECK(
      self.dim() == 2,
      "Expected a tensor with 2 dimensions, but got a tensor with ",
      self.dim(), " dimension", self.dim()==1 ? "" : "s", " instead.");
  at::sum_out(result, std::get<1>(at::svd(self, /*some=*/true, /*compute_uv=*/false)), 0, keepdim);
  if (keepdim) {
    result.unsqueeze_(0);
  }
  return result;
}

Tensor nuclear_norm(const Tensor& self, IntArrayRef dim, bool keepdim) {
  TORCH_CHECK(dim.size() == 2, "nuclear norm requires a 'dim' argument of size 2");

  auto permutation = create_dim_backshift_permutation(dim[0], dim[1], self.dim());
  auto permutation_reverse = create_reverse_permutation(permutation);
  Tensor p = self.permute(permutation);
  // Since we error out on svd_backward when we don't compute U and V, the backward pass for nuclear_norm
  // would end up throwing an error as a result if U and V aren't computed.
  // Due to this, we have to compute U and V conditionally.
  Tensor result = at::sum(std::get<1>(at::svd(p, /*some=*/true,
                 /*compute_uv=*/at::GradMode::is_enabled() && self.requires_grad())), -1, keepdim);
  if (keepdim) {
    result.unsqueeze_(-1);
    result = result.permute(permutation_reverse);
  }
  return result;
}

Tensor& nuclear_norm_out(Tensor& result, const Tensor& self, IntArrayRef dim, bool keepdim) {
  TORCH_CHECK(dim.size() == 2, "nuclear norm requires a 'dim' argument of size 2");

  auto permutation = create_dim_backshift_permutation(dim[0], dim[1], self.dim());
  auto permutation_reverse = create_reverse_permutation(permutation);

  Tensor p = self.permute(permutation);
  at::sum_out(result, std::get<1>(at::svd(p, /*some=*/true, /*compute_uv=*/false)), -1, keepdim);
  if (keepdim) {
    result.unsqueeze_(-1);
    result = result.permute(permutation_reverse);
  }
  return result;
}

static inline Tensor _chain_matmul_general(TensorList matrices, std::vector<std::vector<int64_t>>& order, int64_t i, int64_t j) {
  if (i == j)
    return matrices[i];
  else
    return at::mm(_chain_matmul_general(matrices, order, i, order[i][j]), _chain_matmul_general(matrices, order, order[i][j] + 1, j));
}

// Why the separate implementation for 3 matrices?
// The logic for three matrices is much faster when done directly
// Requires 1 comparison to 4 comparisons and lesser arithmetic operations
static inline Tensor _chain_matmul_three_matrices(TensorList matrices) {
  int64_t a = matrices[0].size(0);  // This is the first dimension
  int64_t b = matrices[1].size(0);  // This is the common dimension between the first two matrices
  int64_t c = matrices[2].size(0);  // This is the common dimension between the last two matrices
  int64_t d = matrices[2].size(1);  // This is the last dimension

  // The matrices are of size (a x b), (b x c), (c x d)
  // cost_1 is the cost of parenthesizing (a x b) and (b x c) and then combining (c x d)
  // cost_2 is the cost of parenthesizing (b x c) and (c x d) and then combining (a x b)
  int64_t cost_1 = (a * c) * (b + d);
  int64_t cost_2 = (b * d) * (a + c);

  if (cost_1 > cost_2) {
    return at::mm(matrices[0], at::mm(matrices[1], matrices[2]));
  } else {
    return at::mm(at::mm(matrices[0], matrices[1]), matrices[2]);
  }
}

Tensor chain_matmul(TensorList matrices) {
  checkAllSameDim(matrices, 2);

  if (matrices.size() == 1) {
    return matrices[0];
  } else if (matrices.size() == 2) {
    return at::mm(matrices[0], matrices[1]);
  } else if (matrices.size() == 3) {
    return _chain_matmul_three_matrices(matrices);
  } else {

    // Following the algorithm in Chapter 15.2 : Introduction to Algorithms, Cormen et al.
    // Minor modifications have been made to accommodate zero-indexing
    auto n = matrices.size();

    // Dim vector - the length of which is n + 1. Note that for matrix multiplication, there
    // needs to a common dimension between the multiplicands, hence for n matrices, there are
    // n + 1 values. The values p_{i} and p_{i + 1} correspond to the dimensions of matrix i in
    // the chain (zero-indexed)
    std::vector<int64_t> p;
    p.push_back(matrices[0].size(0));
    for (size_t i = 0; i < n; i++) {
      p.push_back(matrices[i].size(1));
    }

    // Cost matrix - an element m[i, j] of this matrix corresponds to the minimum cost of
    // parenthesizing matrices A_{i} to A_{j}. By this definition m[i, i] = 0 for all i
    // m[i, j] is filled using the substructure property of the algorithm, meaning:
    // m[i, j] = min_{i <= k < j} m[i, k] + m[k, j] + p_{i-1}p_{k}p_{j}
    std::vector<std::vector<int64_t>> m(n, std::vector<int64_t>(n, 0));

    // Auxiliary table for constructing the order
    // s[i, j] stores the index k at which the optimal split is obtained
    std::vector<std::vector<int64_t>> s(n, std::vector<int64_t>(n));

    // j and q are used repetitively in the algorithm below
    int64_t j, q;

    for (int64_t l = 1; l < n; l++) {
      for (int64_t i = 0; i < n - l; i++) {
        j = i + l;
        m[i][j] = std::numeric_limits<int64_t>::max();
        for (int64_t k = i; k < j; k++) {
          q = m[i][k] + m[k + 1][j] + p[i] * p[k + 1] * p[j + 1];
          if (q < m[i][j]) {
            m[i][j] = q;
            s[i][j] = k;
          }
        }
      }
    }

    // We use the result from the algorithm to compute the matrix chain product via recursion
    return _chain_matmul_general(matrices, s, 0, n - 1);
  }
}

} // namespace native
} // namespace at<|MERGE_RESOLUTION|>--- conflicted
+++ resolved
@@ -5,7 +5,6 @@
 #include <ATen/native/CPUBlas.h>
 #include <ATen/native/LinearAlgebraUtils.h>
 #include <ATen/native/xnnpack/Engine.h>
-#include <ATen/native/xnnpack/Factory.h>
 #include <ATen/TensorUtils.h>
 #include <ATen/Parallel.h>
 #include <ATen/LegacyTHFunctionsCPU.h>
@@ -15,6 +14,8 @@
 #include <vector>
 #include <limits>
 #include <ATen/NamedTensorUtils.h>
+#include <TH/THGeneral.h>
+
 
 namespace at {
 namespace native {
@@ -357,28 +358,21 @@
 }
 
 Tensor& addmm_cpu_out(Tensor &result, const Tensor& self, const Tensor& mat1, const Tensor& mat2, Scalar beta, Scalar alpha) {
-<<<<<<< HEAD
-  // We assume BLAS is the best option if it's available, but we use XNNPACK to avoid the fallback path in THBlas_(gemm).
+  TORCH_CHECK(mat1.dim() == 2, "mat1 must be a matrix, got ", mat1.dim(), "-D tensor");
+  TORCH_CHECK(mat2.dim() == 2, "mat2 must be a matrix, got ", mat2.dim(), "-D tensor");
   #if defined(USE_XNNPACK) && !defined(USE_BLAS)
   if (alpha.type() == at::kInt && alpha.to<int>() == 1
       && beta.type() == at::kInt && beta.to<int>() == 1
       && self.scalar_type() == at::kFloat && mat1.scalar_type() == at::kFloat && mat2.scalar_type() == at::kFloat
       && !self.requires_grad() && !mat1.requires_grad() && !mat2.requires_grad()
-      && mat1.ndimension() == 2 && mat2.ndimension() <= 2 && self.ndimension() == 1
-      && mat1.size(xnnpack::internal::Layout::Filter::output) == self.size(0)
-      && mat2.t().contiguous().size(xnnpack::internal::Layout::Filter::input) > 0
-      && mat2.t().contiguous().size(xnnpack::internal::Layout::Filter::output) > 0) {
-    result.resize_({ mat1.size(0), mat2.size(1) });
-    result.copy_(xnnpack::linear(mat1, mat2.t(), self));
+      && self.dim() == 1 && mat1.sizes()[0] == self.sizes()[0]
+      && mat2.t().contiguous().sizes()[0] > 0 && mat2.t().contiguous().sizes()[1] > 0) {
+    native::resize_(result, {self.sizes()[0], mat2.sizes()[1]});
+    native::copy_(result, xnnpack::linear(mat1, mat2.t(), self));
+    at::namedinference::propagate_names_for_addmm(result, mat1, mat2, self);
     return result;
   }
   #endif
-  Tensor b_self;
-  std::tie(b_self) = expand_size(self, {mat1.size(0), mat2.size(1)}, "addmm_out");
-  return legacy::cpu::_th_addmm_out(result, b_self, mat1, mat2, beta, alpha);
-=======
-  TORCH_CHECK(mat1.dim() == 2, "mat1 must be a matrix, got ", mat1.dim(), "-D tensor");
-  TORCH_CHECK(mat2.dim() == 2, "mat2 must be a matrix, got ", mat2.dim(), "-D tensor");
   Tensor b_self = std::get<0>(expand_size(self, {mat1.sizes()[0], mat2.sizes()[1]}, "addmm_out"));
   {
     at::NoNamesGuard guard;
@@ -386,7 +380,6 @@
   }
   at::namedinference::propagate_names_for_addmm(result, mat1, mat2, self);
   return result;
->>>>>>> 4e964f3b
 }
 
 Tensor addmm_cpu(const Tensor& self, const Tensor& mat1, const Tensor& mat2, Scalar beta, Scalar alpha) {
@@ -399,23 +392,17 @@
 }
 
 Tensor& mm_cpu_out(Tensor & result, const Tensor & self, const Tensor & mat2) {
-<<<<<<< HEAD
+  TORCH_CHECK(self.dim() == 2, "self must be a matrix");
+  TORCH_CHECK(mat2.dim() == 2, "mat2 must be a matrix");
   #if defined(USE_XNNPACK) && !defined(USE_BLAS)
   if (self.scalar_type() == at::kFloat && mat2.scalar_type() == at::kFloat
       && !self.requires_grad() && !mat2.requires_grad()
-      && self.ndimension() == 2 && mat2.ndimension() <= 2
-      && mat2.t().contiguous().size(xnnpack::internal::Layout::Filter::input) > 0
-      && mat2.t().contiguous().size(xnnpack::internal::Layout::Filter::output) > 0) {
-    result.resize_({ self.size(0), mat2.size(1) });
-    result.copy_(xnnpack::linear(self, mat2.t(), {}));
+      && mat2.t().contiguous().sizes()[0] > 0 && mat2.t().contiguous().sizes()[1] > 0) {
+    native::resize_(result, {self.sizes()[0], mat2.sizes()[1]});
+    native::copy_(result, xnnpack::linear(self, mat2.t(), {}));
     return result;
   }
   #endif
-  result.resize_({ self.size(0), mat2.size(1) });
-  return legacy::cpu::_th_addmm_out(result, result, self, mat2, 0, 1);
-=======
-  TORCH_CHECK(self.dim() == 2, "self must be a matrix");
-  TORCH_CHECK(mat2.dim() == 2, "mat2 must be a matrix");
   native::resize_(result, {self.sizes()[0], mat2.sizes()[1]});
   return addmm_cpu_out(result, result, self, mat2, 0, 1);
 }
@@ -425,7 +412,6 @@
   TORCH_CHECK(mat2.dim() == 2, "mat2 must be a matrix");
   Tensor result = at::empty({self.sizes()[0], mat2.sizes()[1]}, self.options());
   return addmm_cpu_out(result, result, self, mat2, 0, 1);
->>>>>>> 4e964f3b
 }
 
 template <typename scalar_t, bool is_bmm>
@@ -760,7 +746,7 @@
     {n_copies, a.size(0), a.size(1), a.size(2)},
     a.options().memory_format(at::MemoryFormat::Contiguous)
   );
-  
+
   if (is_zero) {
     res.zero_();
   }
@@ -868,7 +854,7 @@
   auto As = _allocate_buffer(A, 4);
   // 3 for {I, A, A^2}
   _fill_matrix_powers(As, A, 3);
-  
+
   at::native::matmul(
     // output for A^2 * (I / 2 + A / 6 + A^2 / 24)
     As.select(0, 3),
@@ -1119,7 +1105,7 @@
   if (!compute_highest_degree_approx) {
     constexpr std::array<
       Tensor(*)(const Tensor&),
-      total_n_degs - 1> 
+      total_n_degs - 1>
     compute_Ts = {
       compute_T1, compute_T2, compute_T4<scalar_t>,
       compute_T8<scalar_t>, compute_T12<scalar_t>
@@ -1210,7 +1196,7 @@
 
 // Based on:
 //
-// Mathias, Roy. 
+// Mathias, Roy.
 // A Chain Rule for Matrix Functions and Applications.
 // SIAM J. Matrix Anal. Appl. 17 (1996): 610-620.
 //
@@ -1245,8 +1231,8 @@
 // Mathematics 2019, 7, 1174.
 //
 Tensor matrix_exp(const Tensor& a) {
-  TORCH_CHECK(a.dim() >= 2 
-          && (at::isFloatingType(a.scalar_type()) 
+  TORCH_CHECK(a.dim() >= 2
+          && (at::isFloatingType(a.scalar_type())
            || at::isComplexType(a.scalar_type())),
               "matrix_exp(", a.scalar_type(), "{", a.sizes(), "}): expected a tensor "
               "of floating or complex types with dim at least 2");
