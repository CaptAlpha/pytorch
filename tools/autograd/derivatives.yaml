# Defines derivative formulas and Python signatures of methods on Variable
#
# Note about possibly confusing nomenclature: An 'output gradient' is the
# gradient of an output of a forward function. Output gradients are used as
# the inputs to backward functions. `grads` is a vector of output gradients,
# and `grad == grads[0]`, in all the derivative formulas in this file.
# An 'input gradient' is the gradient of an input to a forward function.
# Input gradients are the outputs of backward functions, corresponding to the
# input names included in the derivative formulas defined in this file.
#
# Each entry consists of:
#   - A 'name', which specifies the ATen name of the function you
#     are defining derivatives for, and an argument specification.
#   - One or more gradients entries, mapping differentiable input
#     names to a formula specifying how to compute its gradient.
#     Note that a single gradient entry can specify the gradient
#     formula for multiple input names, by specifying a key
#     "input1, input2" (see atan2 for an example).
#   - An argument can be flagged as 'non_differentiable'.
#     In general there are 3 possibilities:
#       1. An argument has an entry with a specified gradient
#       2. An argument has an entry specified as not differentiable
#       3. An argument has no entry
#     Using the flag 'non_differentiable' resolves to the second case.
#     The second case was introduced in support for arguments of
#     type e.g. IndexTensor for 'embedding', that are not differentiable.
#     TODO: Determine whether case 3 and case 2 can be replaced by one concept.
#   - Optional entry with key 'output_differentiability' and value a list of the
#     same length as the number of outputs from the forward function. The list
#     should contain only booleans, specifying whether each of the output Tensor
#     is differentiable.
#     If it is not specified for a function that returns multiple elements but
#     uses `grad` instead of `grads[idx]`, then all but the first output will
#     be marked as non-differentiable.
#     If None of the output is differentiable, you can also add the function
#     name to `gen_variable_type.py`'s `DONT_REQUIRE_DERIVATIVE` list.
#
# If a function has out-of-place and in-place variants, then the derivative
# definition for the in-place variant is optional. It will default to the
# definition for the out-of-place variant. Similarly, _out variants will
# default to the derivative for the non _out variant.
#
# Gradient expressions are standard C++ expressions operating on ATen
# variables.  In a gradient expression, the following variables are in
# scope:
#
#   - 'grad', the gradient of the output (often spelled grad_output
#     in Python) which we are going to left-multiply.
#
#     When a function returns multiple *differentiable* outputs,
#     you can refer to the gradients of each outputs using 'grads',
#     e.g., 'grads[0]', 'grads[1]'.
#
#     When a function returns *one* differentiable output (the
#     first output) and some more nondifferentiable outputs,
#     you MUST refer to the gradient of the differentiable output with
#     'grad' (this case is special-cased in our code generation).
#
#     Note that the number of differentibale outputs can be modified by the
#     'output_differentiability' entry (see above).
#
#   - Any of the input arguments, tensor or non-tensor, including
#     argument names that only appear in Declarations.yaml, e.g. 'output'.
#
#   - 'result', representing the result of evaluating the forward
#     expression for ATen native function declarations. If the forward
#     expression outputs a tuple, use 'resultX' instead to access the
#     X-th entry
#
#   - 'grad_input_mask', a std::array<bool, n>, specifies which input
#     gradients are actually needed.  For example, in the entry
#     `input0, input1: foo(grad_input_mask)`, `grad_input_mask` is a size
#     two array, where `grad_input_mask[0]` is true if `input0` requires
#     grad, and `grad_input_mask[1]` is true if `input1` requires grad.
#
#     (NB: if your function computes gradient for a list of tensors,
#     the `grad_input_mask` will only have a single entry for the list
#     specifying if either zero or at least one tensor from the list requires
#     grad.  If we want to support more fine-grained signalling,
#     we'll need some alternate variable which is not a std::array)
#
#   - 'retain_variables', a bool which is true if a user has specified
#     that saved variables should be retained in case the backwards is
#     run again later.  This allows an optimization where we can
#     destroy saved buffers if we know variables are not going to be retained,
#     e.g., it is used by _cudnn_rnn
#
# If you need a complex expression, e.g., with local variables,
# write a _backward function in tools/autograd/templates/Functions.cpp
# and invoke it from here.  By the way, go read
# https://github.com/zdevito/ATen/issues/163; this describes an
# important hazard that occurs when porting backwards from Python to C++
#
# Double backwards gradient expressions can be somewhat confusing;
# the most important thing to remember is: (1) you need to define a
# derivative formula for every input, including inputs named things
# like 'grad_output', and (2) the gradient to multiply with is always
# called 'grad' (even though it really is a grad-grad).
#
# You can also add forward derivative definition by defining a formula for
# a returned value (in general "result" if the name is not specified). This
# formula works the same way as the backward one and advanced implementations
# should also be placed in the FunctionsManual file.
# This formula should compute a single Jacobian vector product using the (primal)
# value of the argument "foo" and its forward grad "foo_fw_grad".
# Note that the forward derivative can be automatically generated in two cases:
#     - if your function is linear (NOT affine or multi-linear), then you can
#       specify so by just using the string "auto_linear" for the formula.
#     - if your function is applied element wise (and has a single input), you
#       can specify so by just using the string "auto_element_wise" for the formula.
#
# Note that to avoid unpacking overhead, functions taking TensorList as inputs
# will always have their forward grad formula called. This function is responsible
# to check if any computation is needed and should return an undefined Tensor when
# there is nothing to do. You can check "cat_forward" for a full example.
#
# NB: There are a number of gradient definitions in here which are bogus
# (implemented using zeros_like).  These gradients are (hopefully) not
# used by our frontend.  You MUST check the frontend code; search for
# OpName.apply to see if it's still using a legacy Python style API.
#
# Note: Returning views.
# The following cases exist:
#     - If a function returns no view, it can have arbitrary outputs.
#     - If a function return at least one Tensor that is a differentiable view
#       of one of its input:
#         - If there is only one differentiable output, this Tensor is marked as a
#           differentiable view. (alias or transpose for example)
#         - If there are more than one differentiable output, by default all the views are
#           marked as differentiable views and created with allow_rebase_history=false.
#           Meaning that any inplace operation on it will raise an error. (unbind for example)
#
#  Notes about undefined output gradients:
#     All backward functions must support all combinations of undefined output
#     gradient Tensors, where `grad[i].defined() == false`. Depending on the
#     number of input and output grads your derivative formula uses, code
#     generation may automatically add some level of undefined grad support,
#     according to these three cases:
#
#       * 1 input grad and 1 output grad:
#           Complete undefined grad support is automatically added, so you
#           shouldn't have to think about it, unless there is a bug in the code
#           generation.
#
#       * 1 input grad and multiple output grads:
#           Undefined grad support is automatically added ONLY in the case where
#           all output grads are undefined. You will have to add explicit support
#           for cases where a subset of output grads is undefined.
#
#       * multiple input grads:
#           No automatic support, so you will need to add it.
#
#     If your derivative formula uses more than one output grad, it is usually
#     preferable to add undefined grad support in the backward function itself
#     (if you're using one), rather than in the derivative formula in this file.
#
#     Undefined Tensors are created with the default constructor `at::Tensor()`.
#     It is an efficient way to represent a Tensor filled with zeros because
#     the Tensor holds no sizing information and no Storage data is allocated.
#     But consequentially, Tensor operations cannot be performed on them.
#     Therefore, your backward function should treat an undefined output grad as
#     a zero, and it needs to be a special case.
#
#     If all output grads are undefined, then it should be correct for the
#     backward function to return undefined input grads. Since we use the chain
#     rule, output grads equal to zero should result in input grads equal to zero,
#     unless there is some rare special case.
#
#     If a subset of output grads is undefined, then it may be acceptable for
#     the backward function to return undefined input grads--it depends on the
#     specific function, so you'll have to determine that yourself. If returning
#     an undefined Tensor is correct for a given input grad, it is also logically
#     correct to return a defined grad full of zeros, but that would not be
#     preferable since it would be less efficient.
#
# NB: The parameter names here MUST be consistent with the parameter names
# in Decalarations.yaml
- name: abs(Tensor self) -> Tensor
  self: grad * self.sgn()
  result: auto_element_wise

- name: acos(Tensor self) -> Tensor
  self: grad * -((-self * self + 1).rsqrt()).conj()
  result: auto_element_wise

- name: add.Tensor(Tensor self, Tensor other, *, Scalar alpha=1) -> Tensor
  self: handle_r_to_c(self.scalar_type(), grad)
  other: handle_r_to_c(other.scalar_type(), maybe_multiply(grad, alpha.conj()))
  result: "self_fw_grad.defined()? (other_fw_grad.defined()? maybe_multiply(self_fw_grad, alpha) + other_fw_grad : maybe_multiply(self_fw_grad, alpha)) : (other_fw_grad.defined()? other_fw_grad : Tensor())"

- name: add_.Tensor(Tensor(a!) self, Tensor other, *, Scalar alpha=1) -> Tensor(a!)
  self: handle_r_to_c(self.scalar_type(), grad)
  other: handle_r_to_c(other.scalar_type(), maybe_multiply(grad, alpha.conj()))
  result: "self_fw_grad.defined()? (other_fw_grad.defined()? self_fw_grad.mul_(alpha).add_(other_fw_grad) : self_fw_grad.mul_(alpha)) : (other_fw_grad.defined()? other_fw_grad : Tensor())"

- name: add.Scalar(Tensor self, Scalar other, Scalar alpha=1) -> Tensor
  self: handle_r_to_c(self.scalar_type(), grad)
  result: maybe_multiply(self_fw_grad, alpha)

- name: addbmm(Tensor self, Tensor batch1, Tensor batch2, *, Scalar beta=1, Scalar alpha=1) -> Tensor
  self: maybe_multiply(grad, beta)
  batch1: grad.unsqueeze(0).expand({ batch1.size(0), batch1.size(1), batch2.size(2) }).bmm(batch2.transpose(1, 2)) * alpha
  batch2: batch1.transpose(1, 2).bmm(grad.unsqueeze(0).expand({ batch1.size(0), batch1.size(1), batch2.size(2) })) * alpha

- name: addcdiv(Tensor self, Tensor tensor1, Tensor tensor2, *, Scalar value=1) -> Tensor
  self: handle_r_to_c(self.scalar_type(), grad)
  tensor1: handle_r_to_c(tensor1.scalar_type(), grad * (value / tensor2).conj())
  tensor2: handle_r_to_c(tensor2.scalar_type(), -grad * (value * tensor1 / (tensor2 * tensor2)).conj())

- name: addcmul(Tensor self, Tensor tensor1, Tensor tensor2, *, Scalar value=1) -> Tensor
  self: handle_r_to_c(self.scalar_type(), grad)
  tensor1: handle_r_to_c(tensor1.scalar_type(), grad * (tensor2 * value).conj())
  tensor2: handle_r_to_c(tensor2.scalar_type(), grad * (tensor1 * value).conj())

- name: addmm(Tensor self, Tensor mat1, Tensor mat2, *, Scalar beta=1, Scalar alpha=1) -> Tensor
  self: maybe_multiply(grad, beta)
  mat1: mm_mat1_backward(grad, mat2, mat1.sizes(), mat1.strides(), alpha)
  mat2: mm_mat2_backward(grad, mat1, mat2.sizes(), mat2.strides(), alpha)
  result: addmm_forward(self_fw_grad, mat1_fw_grad, mat2_fw_grad, beta, alpha, mat1, mat2)

- name: _sparse_addmm(Tensor self, Tensor sparse, Tensor dense, *, Scalar beta=1, Scalar alpha=1) -> Tensor
  self: maybe_multiply(grad, beta)
  sparse: _sparse_addmm_sparse_backward(grad, sparse, dense, alpha)
  dense: mm_mat2_backward(grad, sparse, dense.sizes(), dense.strides(), alpha)

- name: addmv(Tensor self, Tensor mat, Tensor vec, *, Scalar beta=1, Scalar alpha=1) -> Tensor
  self: maybe_multiply(grad, beta)
  mat: grad.ger(vec) * alpha
  vec: mat.t().mv(grad) * alpha

- name: addr(Tensor self, Tensor vec1, Tensor vec2, *, Scalar beta=1, Scalar alpha=1) -> Tensor
  self: maybe_multiply(grad, beta)
  vec1: grad.mv(vec2) * alpha
  vec2: grad.t().mv(vec1) * alpha

- name: affine_grid_generator(Tensor theta, int[] size, bool align_corners) -> Tensor
  theta: affine_grid_generator_backward(grad, size, align_corners)

- name: alias(Tensor(a) self) -> Tensor(a)
  self: grad
  result: auto_element_wise

- name: angle(Tensor self) -> Tensor
  self: angle_backward(grad, self)

# The four items below are necessary because TensorIterator doesn't work on
# Variables (codegen does not unwrap the input Tensor for all() and any() ).
- name: any(Tensor self) -> Tensor
  self: not_implemented("any")

- name: any.dim(Tensor self, int dim, bool keepdim=False) -> Tensor
  self: not_implemented("any")

- name: all(Tensor self) -> Tensor
  self: not_implemented("all")

- name: all.dim(Tensor self, int dim, bool keepdim=False) -> Tensor
  self: not_implemented("all")

- name: acosh(Tensor self) -> Tensor
  self: grad * (self.pow(2) - 1).rsqrt().conj()

- name: acosh_(Tensor(a!) self) -> Tensor(a!)
  self: not_implemented("inplace version of acosh")

- name: asinh(Tensor self) -> Tensor
  self: grad * (self.pow(2) + 1).rsqrt().conj()

- name: asinh_(Tensor(a!) self) -> Tensor(a!)
  self: not_implemented("inplace version of asinh")

- name: atanh(Tensor self) -> Tensor
  self: grad * 1 / (1 - self.pow(2)).conj()

- name: atanh_(Tensor(a!) self) -> Tensor(a!)
  self: not_implemented("inplace version of atanh")

- name: as_strided(Tensor(a) self, int[] size, int[] stride, int? storage_offset=None) -> Tensor(a)
  self: as_strided_backward(grad, TensorGeometry(self), size, stride, storage_offset)
  result: auto_linear

- name: asin(Tensor self) -> Tensor
  self: grad * (-self * self + 1).rsqrt().conj()
  result: auto_element_wise

- name: atan(Tensor self) -> Tensor
  self: grad / (self * self + 1).conj()
  result: auto_element_wise

- name: atan2(Tensor self, Tensor other) -> Tensor
  self, other: atan2_backward(grad, self, other, grad_input_mask)

- name: baddbmm(Tensor self, Tensor batch1, Tensor batch2, *, Scalar beta=1, Scalar alpha=1) -> Tensor
  self: maybe_multiply(grad, beta)
  batch1: grad.bmm(batch2.transpose(1, 2)) * alpha
  batch2: batch1.transpose(1, 2).bmm(grad) * alpha

- name: bernoulli(Tensor self, *, Generator? generator=None) -> Tensor
  self: zeros_like(grad)

- name: bernoulli_.Tensor(Tensor(a!) self, Tensor p, *, Generator? generator=None) -> Tensor(a!)
  self: zeros_like(grad)
  p: zeros_like(p)

- name: bernoulli_.float(Tensor(a!) self, float p=0.5, *, Generator? generator=None) -> Tensor(a!)
  self: zeros_like(grad)

- name: bmm(Tensor self, Tensor mat2) -> Tensor
  self: grad.bmm(mat2.transpose(1, 2).conj())
  mat2: self.transpose(1, 2).conj().bmm(grad)
  result: bmm_forward(self_fw_grad, mat2_fw_grad, self, mat2)

- name: _bmm(Tensor self, Tensor mat2, *, bool deterministic=False) -> Tensor
  self: at::_bmm(grad, mat2.transpose(1, 2), deterministic)
  mat2: at::_bmm(self.transpose(1, 2), grad, deterministic)

- name: cat(Tensor[] tensors, int dim=0) -> Tensor
  tensors: cat_tensors_backward(grad, to_args_sizes(tensors), dim)
  result: cat_forward(tensors, dim)

- name: cauchy_(Tensor(a!) self, float median=0, float sigma=1, *, Generator? generator=None) -> Tensor(a!)
  self: zeros_like(grad)

- name: ceil(Tensor self) -> Tensor
  self: zeros_like(grad)
  result: auto_element_wise

- name: cholesky(Tensor self, bool upper=False) -> Tensor
  self: cholesky_backward(grad, upper, result)

- name: linalg_cholesky(Tensor self) -> Tensor
  self: cholesky_backward(grad, false, result)

- name: cholesky_solve(Tensor self, Tensor input2, bool upper=False) -> Tensor
  self, input2: cholesky_solve_backward(grad, self, input2, result, upper)

- name: cholesky_inverse(Tensor self, bool upper=False) -> Tensor
  self: cholesky_inverse_backward(grad, self, upper, result)

# For clamp, gradient is not defined at the boundaries. But empirically it's helpful
# to be able to get gradient on min and max, so we return the subgradient 1 for these cases.
- name: clamp(Tensor self, Scalar? min=None, Scalar? max=None) -> Tensor
  self: clamp_backward(grad, self, min, max)
  result: auto_element_wise

- name: clamp_min(Tensor self, Scalar min) -> Tensor
  self: grad * (self >= min).to(grad.dtype())

- name: clamp_max(Tensor self, Scalar max) -> Tensor
  self: grad * (self <= max).to(grad.dtype())

- name: clone(Tensor self, *, MemoryFormat? memory_format=None) -> Tensor
  self: grad
  result: auto_linear

- name: coalesce(Tensor self) -> Tensor
  self: grad

- name: complex(Tensor real, Tensor imag) -> Tensor
  real: at::real(grad)
  imag: at::imag(grad)

- name: polar(Tensor abs, Tensor angle) -> Tensor
  abs: not_implemented("polar abs")
  angle: not_implemented("polar angle")

- name: _conj(Tensor self) -> Tensor
  self: grad.conj()

- name: copysign.Tensor(Tensor self, Tensor other) -> Tensor
  self: copysign_tensor_self_backward(grad, self, result)
  other: zeros_like(other)

- name: copysign.Scalar(Tensor self, Scalar other) -> Tensor
  self: copysign_tensor_self_backward(grad, self, result)

- name: cos(Tensor self) -> Tensor
  self: grad * -self.sin().conj()

- name: cosh(Tensor self) -> Tensor
  self: grad * self.sinh().conj()

- name: count_nonzero.dim_IntList(Tensor self, int[] dim) -> Tensor
  self: not_implemented("count_nonzero")

- name: count_nonzero(Tensor self, int? dim=None) -> Tensor
  self: not_implemented("count_nonzero")

- name: cross(Tensor self, Tensor other, int? dim=None) -> Tensor
  self: other.cross(grad, dim)
  other: grad.cross(self, dim)

- name: logcumsumexp(Tensor self, int dim) -> Tensor
  self: logcumsumexp_backward(grad, self, result, dim)

- name: cumprod(Tensor self, int dim, *, ScalarType? dtype=None) -> Tensor
  self: cumprod_backward(grad.to(self.scalar_type()), self, dim)

- name: cumsum(Tensor self, int dim, *, ScalarType? dtype=None) -> Tensor
  self: cumsum_backward(grad.to(self.scalar_type()), dim)

- name: cummax(Tensor self, int dim) -> (Tensor values, Tensor indices)
  self: cummaxmin_backward(grad, self, indices, dim)

- name: cummin(Tensor self, int dim) -> (Tensor values, Tensor indices)
  self: cummaxmin_backward(grad, self, indices, dim)

- name: conv_tbc(Tensor self, Tensor weight, Tensor bias, int pad=0) -> Tensor
  self, weight, bias: "grad.defined() ? conv_tbc_backward(grad, self, weight, bias, pad) : std::tuple<Tensor, Tensor, Tensor>()"

- name: _ctc_loss(Tensor log_probs, Tensor targets, int[] input_lengths, int[] target_lengths, int blank=0, bool zero_infinity=False) -> (Tensor, Tensor)
  log_probs: _ctc_loss_backward(grad, log_probs, targets, input_lengths, target_lengths, result0, result1, blank, zero_infinity)

- name: deg2rad(Tensor self) -> Tensor
  self: deg2rad_backward(grad)

- name: det(Tensor self) -> Tensor
  self: det_backward(grad, self, result)

- name: diag(Tensor self, int diagonal=0) -> Tensor
  self: diag_backward(grad, self.sizes(), diagonal)
  result: auto_linear

- name: diagonal(Tensor(a) self, int offset=0, int dim1=0, int dim2=1) -> Tensor(a)
  self: diagonal_backward(grad, self.sizes(), offset, dim1, dim2)

- name: dist(Tensor self, Tensor other, Scalar p=2) -> Tensor
  self: norm_backward(grad, self - other, p, result)
  other: -norm_backward(grad, self - other, p, result)

# The backward formula is done in this order to improve numerical stability
# of the higher order derivatives, see https://github.com/pytorch/pytorch/issues/43414
# Note that we don't use "result" because saving it would be BC-breaking when it is used in an inplace operation later
- name: div.Tensor(Tensor self, Tensor other) -> Tensor
  self: div_tensor_self_backward(grad, other, self.scalar_type())
  other: div_tensor_other_backward(grad, self, other)
  result: "self_fw_grad.defined() ? (other_fw_grad.defined() ? self_fw_grad / other.conj() - other_fw_grad * (self / (other * other)).conj() : self_fw_grad / other.conj()) : (other_fw_grad.defined() ? -1 * other_fw_grad * (self / (other * other)).conj() : Tensor())"

- name: div.Scalar(Tensor self, Scalar other) -> Tensor
  self: div_tensor_self_backward(grad, at::scalar_to_tensor(other), self.scalar_type())
  result: auto_linear

- name: dot(Tensor self, Tensor tensor) -> Tensor
  self: handle_r_to_c(self.scalar_type(), grad * tensor.conj())
  tensor: handle_r_to_c(tensor.scalar_type(), grad * self.conj())

- name: vdot(Tensor self, Tensor other) -> Tensor
  self: handle_r_to_c(self.scalar_type(), grad.conj() * other)
  other: handle_r_to_c(other.scalar_type(), grad * self)

- name: _fused_dropout(Tensor self, float p, Generator? generator=None) -> (Tensor, Tensor)
  self: _fused_dropout_backward(grad, result1, p)

- name: eig(Tensor self, bool eigenvectors=False) -> (Tensor eigenvalues, Tensor eigenvectors)
  self: eig_backward(grads, self, eigenvectors, eigenvalues, eigenvectors_return)

- name: eq_.Scalar(Tensor(a!) self, Scalar other) -> Tensor(a!)
  self: zeros_like(self)

- name: eq_.Tensor(Tensor(a!) self, Tensor other) -> Tensor(a!)
  self: zeros_like(self)
  other: zeros_like(other)

- name: erf(Tensor self) -> Tensor
  self: 2.0 / sqrt(M_PI) * exp(-(self.pow(2))) * grad

- name: erfc(Tensor self) -> Tensor
  self: -2.0 / sqrt(M_PI) * exp(-(self.pow(2))) * grad

- name: erfinv(Tensor self) -> Tensor
  self: 0.5 * sqrt(M_PI) * exp(self.erfinv().pow(2)) * grad

- name: exp(Tensor self) -> Tensor
  self: grad * result.conj()
  result: auto_element_wise

- name: exp2(Tensor self) -> Tensor
  self: grad * result * M_LN2
  result: auto_element_wise

- name: expm1(Tensor self) -> Tensor
  self: grad * (result + 1)
  result: auto_element_wise

- name: expand(Tensor(a) self, int[] size, *, bool implicit=False) -> Tensor(a)
  self: at::sum_to(grad, self.sizes())
  result: auto_linear

- name: exponential_(Tensor(a!) self, float lambd=1, *, Generator? generator=None) -> Tensor(a!)
  self: zeros_like(grad)

- name: fake_quantize_per_tensor_affine(Tensor self, float scale, int zero_point, int quant_min, int quant_max) -> Tensor
  self: fake_quantize_per_tensor_affine_backward(grad, self, scale, zero_point, quant_min, quant_max)

- name: _fake_quantize_learnable_per_tensor_affine(Tensor self, Tensor scale, Tensor zero_point, int quant_min, int quant_max) -> Tensor
  self, scale, zero_point: "grad.defined() ? _fake_quantize_learnable_per_tensor_affine_backward(grad, self, scale, zero_point, quant_min, quant_max) : std::tuple<Tensor, Tensor, Tensor>()"

- name: fake_quantize_per_channel_affine(Tensor self, Tensor scale, Tensor zero_point, int axis, int quant_min, int quant_max) -> Tensor
  self: fake_quantize_per_channel_affine_backward(grad, self, scale, zero_point, axis, quant_min, quant_max)

- name: _fake_quantize_learnable_per_channel_affine(Tensor self, Tensor scale, Tensor zero_point, int axis, int quant_min, int quant_max) -> Tensor
  self, scale, zero_point: "grad.defined() ? _fake_quantize_learnable_per_channel_affine_backward(grad, self, scale, zero_point, axis, quant_min, quant_max) : std::tuple<Tensor, Tensor, Tensor>()"

- name: fill_.Scalar(Tensor(a!) self, Scalar value) -> Tensor(a!)
  self: zeros_like(grad)

- name: fill_.Tensor(Tensor(a!) self, Tensor value) -> Tensor(a!)
  self: zeros_like(grad)
  value: grad.sum()

- name: floor(Tensor self) -> Tensor
  self: zeros_like(grad)

- name: fmod.Scalar(Tensor self, Scalar other) -> Tensor
  self: grad

- name: fmod.Tensor(Tensor self, Tensor other) -> Tensor
  self: grad
  other: 'not_implemented("fmod: other")'

- name: frac(Tensor self) -> Tensor
  self: grad

- name: gather(Tensor self, int dim, Tensor index, *, bool sparse_grad=False) -> Tensor
  self: gather_backward(grad, self, dim, index, sparse_grad)
  index: non_differentiable

- name: ge_.Scalar(Tensor(a!) self, Scalar other) -> Tensor(a!)
  self: zeros_like(self)

- name: ge_.Tensor(Tensor(a!) self, Tensor other) -> Tensor(a!)
  self: zeros_like(self)
  other: zeros_like(other)

- name: geometric_(Tensor(a!) self, float p, *, Generator? generator=None) -> Tensor(a!)
  self: zeros_like(grad)

- name: geqrf(Tensor self) -> (Tensor a, Tensor tau)
  self: not_implemented("geqrf")

- name: ger(Tensor self, Tensor vec2) -> Tensor
  self: grad.mv(vec2.conj())
  vec2: grad.t().mv(self.conj())

- name: indices(Tensor(a) self) -> Tensor(a)
  output_differentiability: [False]

- name: _indices(Tensor(a) self) -> Tensor(a)
  output_differentiability: [False]

- name: grid_sampler_2d(Tensor input, Tensor grid, int interpolation_mode, int padding_mode, bool align_corners) -> Tensor
  input, grid: "grad.defined() ? grid_sampler_2d_backward(grad, input, grid, interpolation_mode, padding_mode, align_corners) : std::tuple<Tensor, Tensor>()"

- name: grid_sampler_3d(Tensor input, Tensor grid, int interpolation_mode, int padding_mode, bool align_corners) -> Tensor
  input, grid: "grad.defined() ? grid_sampler_3d_backward(grad, input, grid, interpolation_mode, padding_mode, align_corners) : std::tuple<Tensor, Tensor>()"

# See NOTE [ grid_sample CPU fallback ]
- name: _grid_sampler_2d_cpu_fallback(Tensor input, Tensor grid, int interpolation_mode, int padding_mode, bool align_corners) -> Tensor
  input, grid: "grad.defined() ? _grid_sampler_2d_cpu_fallback_backward(grad, input, grid, interpolation_mode, padding_mode, align_corners) : std::tuple<Tensor, Tensor>()"

- name: gt_.Scalar(Tensor(a!) self, Scalar other) -> Tensor(a!)
  self: zeros_like(self)

- name: gt_.Tensor(Tensor(a!) self, Tensor other) -> Tensor(a!)
  self: zeros_like(self)
  other: zeros_like(other)

- name: hardsigmoid(Tensor self) -> Tensor
  self: hardsigmoid_backward(grad, self)

- name: histc(Tensor self, int bins=100, Scalar min=0, Scalar max=0) -> Tensor
  self: not_implemented("histc")

- name: hardswish(Tensor self) -> Tensor
  self: hardswish_backward(grad, self)

- name: hypot(Tensor self, Tensor other) -> Tensor
  self: grad * self / result
  other: grad * other / result

- name: i0(Tensor self) -> Tensor
  self: not_implemented("i0")

- name: igamma(Tensor self, Tensor other) -> Tensor
  self: 'not_implemented("igamma: input")'
  other: grad * exp((self - 1) * log(other) - other - lgamma(self))

- name: igammac(Tensor self, Tensor other) -> Tensor
  self: 'not_implemented("igammac: input")'
  other: -grad * exp((self - 1) * log(other) - other - lgamma(self))

- name: index.Tensor(Tensor self, Tensor?[] indices) -> Tensor
  self: index_backward(grad.new_zeros(self.sizes(), self.options()), indices, grad)
  result: auto_linear

- name: index_add_(Tensor(a!) self, int dim, Tensor index, Tensor source) -> Tensor(a!)
  self: grad
  source: grad.index_select(dim, index).expand_as(source)
  index: non_differentiable
  result: index_add_forward(self_fw_grad, source_fw_grad, dim, index, self)

- name: index_copy_(Tensor(a!) self, int dim, Tensor index, Tensor source) -> Tensor(a!)
  self: grad.clone().index_fill_(dim, index, 0)
  source: grad.index_select(dim, index).expand_as(source)
  index: non_differentiable

- name: index_fill_.int_Scalar(Tensor(a!) self, int dim, Tensor index, Scalar value) -> Tensor(a!)
  self: grad.clone().index_fill_(dim, index, 0)
  index: non_differentiable

- name: index_fill_.int_Tensor(Tensor(a!) self, int dim, Tensor index, Tensor value) -> Tensor(a!)
  self: grad.clone().index_fill_(dim, index, 0)
  value: grad.index_select(dim, index).sum()
  index: non_differentiable

- name: index_put_(Tensor(a!) self, Tensor?[] indices, Tensor values, bool accumulate=False) -> Tensor(a!)
  self: "accumulate ? grad : grad.clone().index_put_(indices, zeros_like(values), false)"
  values: grad.index(indices)
  result: index_put_forward(self_fw_grad, values_fw_grad, self, indices, values, accumulate)

- name: _index_put_impl_(Tensor(a!) self, Tensor?[] indices, Tensor values, bool accumulate=False, bool unsafe=False) -> Tensor(a!)
  self: "accumulate ? grad : grad.clone().index_put_(indices, zeros_like(values), false)"
  values: grad.index(indices)

- name: index_select(Tensor self, int dim, Tensor index) -> Tensor
  self: index_select_backward(grad, self.sizes(), dim, index)
  index: non_differentiable

- name: inverse(Tensor self) -> Tensor
  self: -at::matmul(result.conj().transpose(-2, -1), at::matmul(grad, result.conj().transpose(-2, -1)))

- name: isnan(Tensor self) -> Tensor
  self: non_differentiable

- name: kthvalue(Tensor self, int k, int dim=-1, bool keepdim=False) -> (Tensor values, Tensor indices)
  self: value_selecting_reduction_backward(grad, dim, indices, self.sizes(), keepdim)

- name: le_.Scalar(Tensor(a!) self, Scalar other) -> Tensor(a!)
  self: zeros_like(self)

- name: le_.Tensor(Tensor(a!) self, Tensor other) -> Tensor(a!)
  self: zeros_like(self)
  other: zeros_like(other)

- name: lerp.Scalar(Tensor self, Tensor end, Scalar weight) -> Tensor
  self: grad * (1 - weight.toDouble())
  end: grad * weight

- name: lerp.Tensor(Tensor self, Tensor end, Tensor weight) -> Tensor
  self: grad * (1 - weight)
  end: grad * weight
  weight: grad * (end - self)

- name: lgamma(Tensor self) -> Tensor
  self: grad * digamma(self)
  result: auto_element_wise

- name: digamma(Tensor self) -> Tensor
  self: grad * at::polygamma(1, self)
  result: auto_element_wise

- name: polygamma(int n, Tensor self) -> Tensor
  self: grad * at::polygamma(n + 1, self)
  result: auto_element_wise

- name: log(Tensor self) -> Tensor
  self: grad.div(self.conj())
  result: auto_element_wise

- name: log10(Tensor self) -> Tensor
  self: grad / (self.conj() * 2.3025850929940456)
  result: auto_element_wise

- name: log1p(Tensor self) -> Tensor
  self: log1p_backward(grad, self)
  result: auto_element_wise

- name: log2(Tensor self) -> Tensor
  self: grad / (self.conj() * 0.6931471805599453)
  result: auto_element_wise

- name: logaddexp(Tensor self, Tensor other) -> Tensor
  self: grad / (1 + exp(other - self))
  other: grad / (1 + exp(self - other))

- name: logaddexp2(Tensor self, Tensor other) -> Tensor
  self: grad / (1 + pow(2, other - self))
  other: grad / (1 + pow(2, self - other))

- name: logdet(Tensor self) -> Tensor
  self: logdet_backward(grad, self, result)

- name: log_normal_(Tensor(a!) self, float mean=1, float std=2, *, Generator? generator=None) -> Tensor(a!)
  self: zeros_like(grad)

- name: logsumexp(Tensor self, int[1] dim, bool keepdim=False) -> Tensor
  self: logsumexp_backward(grad, self, result, dim, keepdim)

- name: lstsq(Tensor self, Tensor A) -> (Tensor solution, Tensor QR)
  self: not_implemented("lstsq")
  A: not_implemented("lstsq")

- name: lt_.Scalar(Tensor(a!) self, Scalar other) -> Tensor(a!)
  self: zeros_like(self)

- name: lt_.Tensor(Tensor(a!) self, Tensor other) -> Tensor(a!)
  self: zeros_like(self)
  other: zeros_like(other)

- name: _lu_with_info(Tensor self, bool pivot=True, bool check_errors=True) -> (Tensor, Tensor, Tensor)
  self: not_implemented("lu_with_info")

- name: lu_solve(Tensor self, Tensor LU_data, Tensor LU_pivots) -> Tensor
  self: not_implemented("lu_solve")

- name: masked_fill_.Scalar(Tensor(a!) self, Tensor mask, Scalar value) -> Tensor(a!)
  self: grad.clone().masked_fill_(mask, 0)
  mask: non_differentiable

- name: masked_fill_.Tensor(Tensor(a!) self, Tensor mask, Tensor value) -> Tensor(a!)
  self: grad.clone().masked_fill_(mask, 0)
  value: at::where(mask, grad, zeros_like(grad)).sum()
  mask: non_differentiable

- name: masked_scatter_(Tensor(a!) self, Tensor mask, Tensor source) -> Tensor(a!)
  self: grad.clone().masked_fill_(mask, 0)
  source: masked_scatter_backward(grad, mask, source.sizes())
  mask: non_differentiable

- name: masked_select(Tensor self, Tensor mask) -> Tensor
  self: masked_select_backward(grad, self, mask)
  mask: non_differentiable

- name: matrix_exp(Tensor self) -> Tensor
  self: matrix_exp_backward(self, grad)

- name: max.dim(Tensor self, int dim, bool keepdim=False) -> (Tensor values, Tensor indices)
  self: value_selecting_reduction_backward(grad, dim, indices, self.sizes(), keepdim)
  values: max_dim_forward(self_fw_grad, dim, indices, keepdim)

- name: max(Tensor self) -> Tensor
  self: evenly_distribute_backward(grad, self, result)
  result: max_forward(self_fw_grad, self, result)

- name: maximum(Tensor self, Tensor other) -> Tensor
  self: grad.clone().masked_fill_(self <= other, 0)
  other: grad.clone().masked_fill_(self > other, 0)
  result: min_max_other_forward(self_fw_grad, other_fw_grad, self, other, /* is_min */ false)

- name: mean(Tensor self, *, ScalarType? dtype=None) -> Tensor
  self: grad.expand(self.sizes()).to(self.scalar_type()) / self.numel()
  result: auto_linear

- name: mean.dim(Tensor self, int[1] dim, bool keepdim=False, *, ScalarType? dtype=None) -> Tensor
  self: sum_backward(grad, self.sizes(), dim, keepdim).to(self.scalar_type()) / _safe_size(self.sizes(), dim)
  result: auto_linear

- name: median(Tensor self) -> Tensor
  self: evenly_distribute_backward(grad, self, result)

- name: nanmedian(Tensor self) -> Tensor
  self: evenly_distribute_backward(grad, self, result)

# This is in theory incorrect in the following case:
#   sorted list: [..., a, b, b, ..., b, b, c, ...] with median = b and the value
#                            |                     at middle position of the
#                            |                     list between two `b`s. E.g.,
#                            |
#                            ^the middle position
# The gradient exists and is essentially 0 in this case.
#
# In case where the middle position is at the boundary of `b` range, e.g.,
#   sorted list: [..., a, b, b, ..., b, b, c, ...]
#                                       |
#                                       ^the middle position
# The backward implementation is correct in the sense that it returns the
# subgradient on one side.
- name: median.dim(Tensor self, int dim, bool keepdim=False) -> (Tensor values, Tensor indices)
  self: value_selecting_reduction_backward(grad, dim, indices, self.sizes(), keepdim)

- name: nanmedian.dim(Tensor self, int dim, bool keepdim=False) -> (Tensor values, Tensor indices)
  self: value_selecting_reduction_backward(grad, dim, indices, self.sizes(), keepdim)

- name: min.dim(Tensor self, int dim, bool keepdim=False) -> (Tensor values, Tensor indices)
  self: value_selecting_reduction_backward(grad, dim, indices, self.sizes(), keepdim)

- name: min(Tensor self) -> Tensor
  self: evenly_distribute_backward(grad, self, result)

- name: minimum(Tensor self, Tensor other) -> Tensor
  self: grad.clone().masked_fill_(self >= other, 0)
  other: grad.clone().masked_fill_(self < other, 0)
  result: min_max_other_forward(self_fw_grad, other_fw_grad, self, other, /* is_min */ true)

- name: amax(Tensor self, int[1] dim=[], bool keepdim=False) -> Tensor
  self: scale_grad_by_count(restore_reduced_dims(grad, dim, keepdim), restore_reduced_dims(result, dim, keepdim) == self, dim)

- name: amin(Tensor self, int[1] dim=[], bool keepdim=False) -> Tensor
  self: scale_grad_by_count(restore_reduced_dims(grad, dim, keepdim), restore_reduced_dims(result, dim, keepdim) == self, dim)

- name: mm(Tensor self, Tensor mat2) -> Tensor
  self: mm_mat1_backward(grad, mat2, self.sizes(), self.strides(), 1)
  mat2: mm_mat2_backward(grad, self, mat2.sizes(), mat2.strides(), 1)
  result: addmm_forward(Tensor(), self_fw_grad, mat2_fw_grad, 1, 1, self, mat2)

- name: mode(Tensor self, int dim=-1, bool keepdim=False) -> (Tensor values, Tensor indices)
  self: value_selecting_reduction_backward(grad, dim, indices, self.sizes(), keepdim)

- name: mul.Tensor(Tensor self, Tensor other) -> Tensor
  self: mul_tensor_backward(grad, other, self.scalar_type())
  other: mul_tensor_backward(grad, self, other.scalar_type())
  result: "self_fw_grad.defined()? (other_fw_grad.defined()? other_fw_grad * self.conj() + self_fw_grad * other.conj() : self_fw_grad * other.conj()) : (other_fw_grad.defined()? other_fw_grad * self.conj() : Tensor())"

- name: mul_.Tensor(Tensor(a!) self, Tensor other) -> Tensor(a!)
  self: mul_tensor_backward(grad, other, self.scalar_type())
  other: mul_tensor_backward(grad, self, other.scalar_type())
  result: "self_fw_grad.defined()? (other_fw_grad.defined()? self_fw_grad.mul_(other.conj()).add_(other_fw_grad * (self / other).conj()) : self_fw_grad.mul_(other.conj())) : (other_fw_grad.defined()? other_fw_grad * (self / other).conj() : Tensor())"

- name: mul.Scalar(Tensor self, Scalar other) -> Tensor
  self: mul_tensor_backward(grad, at::scalar_to_tensor(other), self.scalar_type())
  result: auto_element_wise

- name: mv(Tensor self, Tensor vec) -> Tensor
  self: grad.ger(vec.conj())
  vec: self.conj().t().mv(grad)

- name: mvlgamma(Tensor self, int p) -> Tensor
  self: mvlgamma_backward(grad, self, p)

- name: nan_to_num(Tensor self, float? nan=None, float? posinf=None, float? neginf=None) -> Tensor
  self: grad * at::isfinite(self)

- name: native_batch_norm(Tensor input, Tensor? weight, Tensor? bias, Tensor? running_mean, Tensor? running_var, bool training, float momentum, float eps) -> (Tensor, Tensor, Tensor)
  input, weight, bias: "grad.defined() ? native_batch_norm_backward(grad, input, weight, running_mean, running_var, result1, result2, training, eps, grad_input_mask) : std::tuple<Tensor, Tensor, Tensor>()"
  result0: native_batch_norm_forward(input_fw_grad, input, weight, running_mean, running_var, result1, result2, training, eps, weight_fw_grad, bias_fw_grad)

- name: native_batch_norm_backward(Tensor grad_out, Tensor input, Tensor? weight, Tensor? running_mean, Tensor? running_var, Tensor? save_mean, Tensor? save_invstd, bool train, float eps, bool[3] output_mask) -> (Tensor, Tensor, Tensor)
  input, weight, grad_out: batchnorm_double_backward(input, weight, grads[0], grads[1], grads[2], grad_out, running_mean, running_var, train, eps, save_mean, save_invstd, grad_input_mask)
  save_mean: not_implemented("native_batch_norm_backward save_mean")
  save_invstd: not_implemented("native_batch_norm_backward save_invstd")

<<<<<<< HEAD
- name: native_layer_norm(Tensor input, Tensor? weight, Tensor? bias, int M, int N, float eps) -> (Tensor, Tensor, Tensor)
  input, weight, bias: "GradMode::is_enabled() || grads[1].defined() || grads[2].defined() ? infinitely_differentiable_native_layer_norm_backward(grads[0], grads[1], grads[2], input, result1, result2, weight, M, N, eps, grad_input_mask) : (grads[0].defined() ? native_layer_norm_backward(grads[0].is_contiguous() ? grads[0] : grads[0].contiguous(), input, result1, result2, weight, M, N, grad_input_mask) : std::tuple<Tensor, Tensor, Tensor>())"
  result0: native_layer_norm_forward(input_fw_grad, input, weight, result1, result2, M, N, weight_fw_grad, bias_fw_grad, result0)
=======
- name: native_layer_norm(Tensor input, int[] normalized_shape, Tensor? weight, Tensor? bias, float eps) -> (Tensor, Tensor, Tensor)
  input, weight, bias: "GradMode::is_enabled() || grads[1].defined() || grads[2].defined() ? infinitely_differentiable_native_layer_norm_backward(grads[0], grads[1], grads[2], input, result1, result2, weight, normalized_shape, eps, grad_input_mask) : (grads[0].defined() ? native_layer_norm_backward(grads[0].is_contiguous() ? grads[0] : grads[0].contiguous(), input, normalized_shape, result1, result2, weight, bias, grad_input_mask) : std::tuple<Tensor, Tensor, Tensor>())"
>>>>>>> c4c92f1e

- name: native_group_norm(Tensor input, Tensor? weight, Tensor? bias, int N, int C, int HxW, int group, float eps) -> (Tensor, Tensor, Tensor)
  input, weight, bias: "GradMode::is_enabled() || grads[1].defined() || grads[2].defined() ? infinitely_differentiable_native_group_norm_backward(grads[0], grads[1], grads[2], input, result1, result2, weight, N, C, HxW, group, eps, grad_input_mask) : (grads[0].defined() ? native_group_norm_backward(grads[0].is_contiguous() ? grads[0] : grads[0].contiguous(), input.is_contiguous() ? input : input.contiguous(), result1, result2, weight, N, C, HxW, group, grad_input_mask) : std::tuple<Tensor, Tensor, Tensor>())"

- name: ne_.Scalar(Tensor(a!) self, Scalar other) -> Tensor(a!)
  self: zeros_like(self)

- name: ne_.Tensor(Tensor(a!) self, Tensor other) -> Tensor(a!)
  self: zeros_like(self)
  other: zeros_like(other)

- name: neg(Tensor self) -> Tensor
  self: grad.neg()
  result: auto_linear

- name: nextafter(Tensor self, Tensor other) -> Tensor
  self: not_implemented("nextafter")
  other: not_implemented("nextafter")

- name: norm.Scalar(Tensor self, Scalar p=2) -> Tensor
  self: norm_backward(grad, self, p, result)

- name: norm.ScalarOpt_dim(Tensor self, Scalar? p, int[1] dim, bool keepdim=False) -> Tensor
  self: norm_backward(grad, self, p, result, dim, keepdim)

- name: norm.ScalarOpt_dtype(Tensor self, Scalar? p, *, ScalarType dtype) -> Tensor
  self: norm_backward(grad, self.to(grad.scalar_type()), p, result)

- name: norm.ScalarOpt_dim_dtype(Tensor self, Scalar? p, int[1] dim, bool keepdim, *, ScalarType dtype) -> Tensor
  self: norm_backward(grad, self.to(grad.scalar_type()), p, result, dim, keepdim)

- name: _pdist_forward(Tensor self, float p=2) -> Tensor
  self: _pdist_backward(grad, self, p, result)

- name: _pdist_backward(Tensor grad, Tensor self, float p, Tensor pdist) -> Tensor
  grad: not_implemented("_pdist_backward")
  self: not_implemented("_pdist_backward")
  pdist: not_implemented("_pdist_backward")

- name: _euclidean_dist(Tensor x1, Tensor x2) -> Tensor
  x1, x2: _euclidean_dist_backward(grad, x1, x2, result)

- name: _cdist_forward(Tensor x1, Tensor x2, float p, int? compute_mode) -> Tensor
  x1: _cdist_backward(grad.contiguous(), x1, x2, p, result)
  x2: _cdist_backward(grad.transpose(-1, -2).contiguous(), x2, x1, p, result.transpose(-1, -2).contiguous())

- name: _cdist_backward(Tensor grad, Tensor x1, Tensor x2, float p, Tensor cdist) -> Tensor
  grad: not_implemented("_cdist_backward")
  x1: not_implemented("_cdist_backward")
  x2: not_implemented("_cdist_backward")
  cdist: not_implemented("_cdist_backward")

- name: normal_(Tensor(a!) self, float mean=0, float std=1, *, Generator? generator=None) -> Tensor(a!)
  self: zeros_like(grad)

- name: normal.Tensor_float(Tensor mean, float std=1, *, Generator? generator=None) -> Tensor
  mean: at::zeros(mean.sizes(), grad.options())

- name: normal.float_Tensor(float mean, Tensor std, *, Generator? generator=None) -> Tensor
  std: at::zeros(std.sizes(), grad.options())

- name: normal.Tensor_Tensor(Tensor mean, Tensor std, *, Generator? generator=None) -> Tensor
  mean: at::zeros(mean.sizes(), grad.options())
  std: at::zeros(std.sizes(), grad.options())

- name: orgqr(Tensor self, Tensor input2) -> Tensor
  self: not_implemented("orgqr")
  input2: not_implemented("orgqr")

- name: ormqr(Tensor self, Tensor input2, Tensor input3, bool left=True, bool transpose=False) -> Tensor
  self: not_implemented("ormqr")
  input2: not_implemented("ormqr")
  input3: not_implemented("ormqr")

- name: permute(Tensor(a) self, int[] dims) -> Tensor(a)
  self: permute_backwards(grad, dims)
  result: auto_linear

- name: poisson(Tensor self, Generator? generator=None) -> Tensor
  self: zeros_like(self)

- name: pow.Tensor_Scalar(Tensor self, Scalar exponent) -> Tensor
  self: pow_backward(grad, self, exponent)
  result: auto_element_wise

- name: pow.Tensor_Tensor(Tensor self, Tensor exponent) -> Tensor
  self: pow_backward_self(grad, self, exponent)
  exponent: pow_backward_exponent(grad, self, exponent, result)

- name: pow.Scalar(Scalar self, Tensor exponent) -> Tensor
  exponent: pow_backward_exponent(grad, self, exponent, result)

- name: prod(Tensor self, *, ScalarType? dtype=None) -> Tensor
  self: prod_backward(grad, self.to(grad.scalar_type()), result)

- name: prod.dim_int(Tensor self, int dim, bool keepdim=False, *, ScalarType? dtype=None) -> Tensor
  self: prod_backward(grad, self.to(grad.scalar_type()), result, dim, keepdim)

- name: put_(Tensor(a!) self, Tensor index, Tensor source, bool accumulate=False) -> Tensor(a!)
  self: grad.clone().put_(index, zeros_like(source), accumulate)
  index: non_differentiable
  source: grad.take(index)

- name: qr(Tensor self, bool some=True) -> (Tensor Q, Tensor R)
  self: qr_backward(grads, self, some, Q, R)

- name: rad2deg(Tensor self) -> Tensor
  self: rad2deg_backward(grad)

- name: random_.from(Tensor(a!) self, int from, int? to, *, Generator? generator=None) -> Tensor(a!)
  self: zeros_like(grad)

- name: random_.to(Tensor(a!) self, int to, *, Generator? generator=None) -> Tensor(a!)
  self: zeros_like(grad)

- name: random_(Tensor(a!) self, *, Generator? generator=None) -> Tensor(a!)
  self: zeros_like(grad)

- name: reciprocal(Tensor self) -> Tensor
  self: -grad * (result * result).conj()

- name: remainder.Scalar(Tensor self, Scalar other) -> Tensor
  self: grad

- name: remainder.Tensor(Tensor self, Tensor other) -> Tensor
  self: grad

- name: renorm(Tensor self, Scalar p, int dim, Scalar maxnorm) -> Tensor
  self: renorm_backward(grad, self, p, dim, maxnorm)

- name: repeat(Tensor self, int[] repeats) -> Tensor
  self: repeat_backward(grad, repeats, self.sizes())
  result: auto_linear

# DO NOT define a backward for reshape!
# reshape is special in that it sometimes returns a view, and sometimes not.
# Defining a backward will make codegen spit out the forward call as
#     as_variable(baseType->reshape(self)),
# making it impossible (hard) to detect when it is actually a view.
# - name: reshape(Tensor self, IntArrayRef shape)

- name: round(Tensor self) -> Tensor
  self: zeros_like(grad)

- name: rsqrt(Tensor self) -> Tensor
  self: -0.5 * grad * result.pow(3).conj()

- name: scatter_.src(Tensor(a!) self, int dim, Tensor index, Tensor src) -> Tensor(a!)
  self: grad.clone().scatter_(dim, index, 0)
  index: non_differentiable
  src: grad.gather(dim, index)

- name: scatter_.value(Tensor(a!) self, int dim, Tensor index, Scalar value) -> Tensor(a!)
  self: grad.clone().scatter_(dim, index, 0)
  index: non_differentiable

- name: scatter_add_(Tensor(a!) self, int dim, Tensor index, Tensor src) -> Tensor(a!)
  self: grad
  index: non_differentiable
  src: grad.gather(dim, index)

- name: select.int(Tensor(a) self, int dim, int index) -> Tensor(a)
  self: select_backward(grad, self.sizes(), dim, index)
  result: auto_linear

- name: sigmoid(Tensor self) -> Tensor
  self: sigmoid_backward(grad, result)
  result: auto_element_wise

- name: logit(Tensor self, float? eps=None) -> Tensor
  self: "GradMode::is_enabled() ? infinitely_differentiable_logit_backward(grad, self, eps) : logit_backward(grad, self, eps)"

- name: sign(Tensor self) -> Tensor
  self: zeros_like(grad)

- name: sgn(Tensor self) -> Tensor
  self: sgn_backward(result, grad, self)

- name: sin(Tensor self) -> Tensor
  self: grad * self.cos().conj()

- name: sinh(Tensor self) -> Tensor
  self: grad * self.cosh().conj()

- name: slice.Tensor(Tensor(a) self, int dim=0, int start=0, int end=9223372036854775807, int step=1) -> Tensor(a)
  self: slice_backward(grad, self.sizes(), dim, start, end, step)
  result: auto_linear

- name: slogdet(Tensor self) -> (Tensor sign, Tensor logabsdet)
  self: slogdet_backward(grad, self, sign, logabsdet)
  output_differentiability: [false, true]

- name: solve(Tensor self, Tensor A) -> (Tensor solution, Tensor LU)
  self: solve_backward_self(grad, self, A)
  A: solve_backward_A(grad, self, A, solution)

- name: sort(Tensor self, int dim=-1, bool descending=False) -> (Tensor values, Tensor indices)
  self: value_selecting_reduction_backward(grad, dim, indices, self.sizes(), true)
  output_differentiability: [True, False]

- name: split.Tensor(Tensor(a) self, int split_size, int dim=0) -> Tensor(a)[]
  self: split_backward(grads, split_size, dim, self.sizes(), self.options())
  result: auto_linear

- name: unsafe_split.Tensor(Tensor self, int split_size, int dim=0) -> Tensor[]
  self: split_backward(grads, split_size, dim, self.sizes(), self.options())

- name: split_with_sizes(Tensor(a) self, int[] split_sizes, int dim=0) -> Tensor(a)[]
  self: split_with_sizes_backward(grads, split_sizes, dim, self.sizes(), self.options())

- name: unsafe_split_with_sizes(Tensor self, int[] split_sizes, int dim=0) -> Tensor[]
  self: split_with_sizes_backward(grads, split_sizes, dim, self.sizes(), self.options())

- name: sqrt(Tensor self) -> Tensor
  self: grad / (2 * result)

- name: squeeze(Tensor(a) self) -> Tensor(a)
  self: unsqueeze_to(grad, self.sizes())
  result: auto_linear

- name: squeeze.dim(Tensor(a) self, int dim) -> Tensor(a)
  self: unsqueeze_to(grad, dim, self.sizes())
  result: auto_linear

- name: squeeze_(Tensor(a!) self) -> Tensor(a!)
  self: unsqueeze_to(grad, self.sizes())

- name: squeeze_.dim(Tensor(a!) self, int dim) -> Tensor(a!)
  self: unsqueeze_to(grad, dim, self.sizes())

- name: std(Tensor self, bool unbiased=True) -> Tensor
  self: std_backward(result, grad, self, unbiased)

- name: std.dim(Tensor self, int[1] dim, bool unbiased=True, bool keepdim=False) -> Tensor
  self: std_backward(result, grad, self, dim, unbiased, keepdim)

- name: sub.Tensor(Tensor self, Tensor other, *, Scalar alpha=1) -> Tensor
  self: handle_r_to_c(self.scalar_type(), grad)
  other: handle_r_to_c(other.scalar_type(), -grad * alpha.conj())
  result: "self_fw_grad.defined()? (other_fw_grad.defined() ? self_fw_grad - maybe_multiply(other_fw_grad, alpha) : self_fw_grad) : other_fw_grad.defined() ? - maybe_multiply(other_fw_grad, alpha) : Tensor()"

- name: sub.Scalar(Tensor self, Scalar other, Scalar alpha=1) -> Tensor
  self: handle_r_to_c(self.scalar_type(), grad)
  result: auto_linear

- name: rsub.Tensor(Tensor self, Tensor other, *, Scalar alpha=1) -> Tensor
  self: -grad * alpha
  other: grad
  result: "other_fw_grad.defined()? (self_fw_grad.defined() ? other_fw_grad - maybe_multiply(self_fw_grad, alpha) : other_fw_grad) : self_fw_grad.defined() ? - maybe_multiply(self_fw_grad, alpha) : Tensor()"

- name: rsub.Scalar(Tensor self, Scalar other, Scalar alpha=1) -> Tensor
  self: -grad * alpha
  result: -maybe_multiply(self_fw_grad, alpha)

- name: sum(Tensor self, *, ScalarType? dtype=None) -> Tensor
  self: grad.expand(self.sizes())
  result: auto_linear

- name: sum.dim_IntList(Tensor self, int[1] dim, bool keepdim=False, *, ScalarType? dtype=None) -> Tensor
  self: sum_backward(grad, self.sizes(), dim, keepdim)
  result: auto_linear

- name: nansum(Tensor self, *, ScalarType? dtype=None) -> Tensor
  self: grad.expand(self.sizes()).to(self.scalar_type()) * self.isnan().logical_not()

- name: nansum.dim_IntList(Tensor self, int[1] dim, bool keepdim=False, *, ScalarType? dtype=None) -> Tensor
  self: nansum_backward(grad.to(self.scalar_type()), self, dim, keepdim)

- name: svd(Tensor self, bool some=True, bool compute_uv=True) -> (Tensor U, Tensor S, Tensor V)
  self: svd_backward(grads, self, some, compute_uv, U, S, V)

- name: symeig(Tensor self, bool eigenvectors=False, bool upper=True) -> (Tensor eigenvalues, Tensor eigenvectors)
  self: symeig_backward(grads, self, eigenvectors, upper, eigenvalues, eigenvectors_return)

- name: linalg_eigh(Tensor self, str UPLO="L") -> (Tensor eigenvalues, Tensor eigenvectors)
  self: symeig_backward(grads, self, /*eigenvectors=*/true, /*upper=*/true, eigenvalues, eigenvectors)

- name: linalg_eigvalsh(Tensor self, str UPLO="L") -> Tensor
  self: non_differentiable

- name: t(Tensor(a) self) -> Tensor(a)
  self: grad.t()
  result: auto_linear

- name: one_hot(Tensor self, int num_classes=-1) -> Tensor
  self: non_differentiable

- name: flip(Tensor self, int[] dims) -> Tensor
  self: grad.flip(dims)

- name: roll(Tensor self, int[1] shifts, int[1] dims=[]) -> Tensor
  self: grad.roll(fmap(reverse_list(shifts), [](int64_t i){return -i;}), reverse_list(dims))

- name: rot90(Tensor self, int k=1, int[] dims=[0,1]) -> Tensor
  self: grad.rot90(-k, dims)

- name: take(Tensor self, Tensor index) -> Tensor
  self: take_backward(grad, self, index)
  index: non_differentiable

- name: tan(Tensor self) -> Tensor
  self: grad * (1 + result.pow(2)).conj()

- name: tanh(Tensor self) -> Tensor
  self: tanh_backward(grad, result)

- name: topk(Tensor self, int k, int dim=-1, bool largest=True, bool sorted=True) -> (Tensor values, Tensor indices)
  self: value_selecting_reduction_backward(grad, dim, indices, self.sizes(), true)
  output_differentiability: [True, False]

- name: trace(Tensor self) -> Tensor
  self: trace_backward(grad, self.sizes())

- name: transpose.int(Tensor(a) self, int dim0, int dim1) -> Tensor(a)
  self: grad.transpose(dim0, dim1)
  result: auto_linear

- name: transpose_(Tensor(a!) self, int dim0, int dim1) -> Tensor(a!)
  self: grad.transpose(dim0, dim1)

- name: triangular_solve(Tensor self, Tensor A, bool upper=True, bool transpose=False, bool unitriangular=False) -> (Tensor solution, Tensor cloned_coefficient)
  self, A: triangular_solve_backward(grads[0], grads[1], self, A, solution, upper, transpose, unitriangular, grad_input_mask)

- name: tril(Tensor self, int diagonal=0) -> Tensor
  self: grad.tril(diagonal)

- name: triu(Tensor self, int diagonal=0) -> Tensor
  self: grad.triu(diagonal)

- name: trunc(Tensor self) -> Tensor
  self: zeros_like(grad)

- name: to_dense(Tensor self, ScalarType? dtype=None) -> Tensor
  self: to_dense_backward(grad, self)

- name: to_sparse(Tensor self) -> Tensor
  self: grad.to_dense()

- name: to_mkldnn(Tensor self, ScalarType? dtype=None) -> Tensor
  self: to_mkldnn_backward(grad, self)

- name: unfold(Tensor(a) self, int dimension, int size, int step) -> Tensor(a)
  self: unfold_backward(grad, self.sizes(), dimension, size, step)

- name: unfold_backward(Tensor grad_in, int[] input_sizes, int dim, int size, int step) -> Tensor
  grad_in: grad.unfold(dim, size, step)

- name: uniform_(Tensor(a!) self, float from=0, float to=1, *, Generator? generator=None) -> Tensor(a!)
  self: zeros_like(grad)

- name: _unique(Tensor self, bool sorted=True, bool return_inverse=False) -> (Tensor, Tensor)
  output_differentiability: [True, False]
  self: not_implemented("_unique")

- name: unique_dim(Tensor self, int dim, bool sorted=True, bool return_inverse=False, bool return_counts=False) -> (Tensor, Tensor, Tensor)
  output_differentiability: [True, False, False]
  self: not_implemented("unique_dim")

- name: unique_consecutive(Tensor self, bool return_inverse=False, bool return_counts=False, int? dim=None) -> (Tensor, Tensor, Tensor)
  output_differentiability: [True, False, False]
  self: not_implemented("unique_consecutive")

- name: unique_dim_consecutive(Tensor self, int dim, bool return_inverse=False, bool return_counts=False) -> (Tensor, Tensor, Tensor)
  output_differentiability: [True, False, False]
  self: not_implemented("unique_dim_consecutive")

- name: _unique2(Tensor self, bool sorted=True, bool return_inverse=False, bool return_counts=False) -> (Tensor, Tensor, Tensor)
  output_differentiability: [True, False, False]
  self: not_implemented("_unique2")

- name: _unsafe_view(Tensor self, int[] size) -> Tensor
  self: grad.reshape(self.sizes())
  result: auto_linear

- name: unsqueeze(Tensor(a) self, int dim) -> Tensor(a)
  self: grad.squeeze(dim)
  result: auto_linear

- name: unsqueeze_(Tensor(a!) self, int dim) -> Tensor(a!)
  self: grad.squeeze(dim)

- name: var(Tensor self, bool unbiased=True) -> Tensor
  self: var_backward(grad, self, unbiased)

- name: var.dim(Tensor self, int[1] dim, bool unbiased=True, bool keepdim=False) -> Tensor
  self: var_backward(grad, self, dim, unbiased, keepdim)

- name: view(Tensor(a) self, int[] size) -> Tensor(a)
  self: grad.reshape(self.sizes())
  result: auto_linear

- name: view_as_real(Tensor(a) self) -> Tensor(a)
  self: at::view_as_complex(grad.contiguous()) # gx0 + 1j * gx1

- name: view_as_complex(Tensor(a) self) -> Tensor(a)
  self: at::view_as_real(grad.contiguous()) # [gx, gy]

- name: _s_where(Tensor condition, Tensor self, Tensor other) -> Tensor
  condition: non_differentiable
  self: where(condition, grad, zeros_like(grad))
  other: where(condition, zeros_like(grad), grad)

# weight_norm_cuda_interface_backward does not have an explicitly defined derivative, so if we do happen
# to be running backward with create_graph=True, fall back to a backward function that uses
# differentiable ops.
- name: _weight_norm_cuda_interface(Tensor v, Tensor g, int dim=0) -> (Tensor, Tensor)
  v, g: "grad.defined() ? (GradMode::is_enabled() ? _weight_norm_differentiable_backward(grad.contiguous(), v, g, result1, dim) : _weight_norm_cuda_interface_backward(grad.contiguous(), v, g, result1, dim)) : std::tuple<Tensor, Tensor>()"

- name: zero_(Tensor(a!) self) -> Tensor(a!)
  self: zeros_like(grad)

- name: sparse_mask(Tensor self, Tensor mask) -> Tensor
  self: grad.to_dense().sparse_mask(mask).to_dense()
  mask: non_differentiable

- name: _sparse_coo_tensor_with_dims_and_tensors(int sparse_dim, int dense_dim, int[] size, Tensor indices, Tensor values, *, ScalarType? dtype=None, Layout? layout=None, Device? device=None, bool? pin_memory=False) -> Tensor
  values: sparse_constructor_values_backward(grad, indices, values.sizes())

- name: _sparse_sum.dim(Tensor self, int[1] dim) -> Tensor
  self: at::_sparse_sum_backward(grad, self, dim)

- name: _standard_gamma(Tensor self, Generator? generator=None) -> Tensor
  self: grad * _standard_gamma_grad(self, result)

- name: _standard_gamma_grad(Tensor self, Tensor output) -> Tensor
  self: not_implemented("_standard_gamma_grad")

- name: values(Tensor(a) self) -> Tensor(a)
  self: at::_sparse_coo_tensor_unsafe(self.indices(), grad, self.sizes())._coalesced_(true)

# Why is _values() not differentiable?
# See NOTE [ Sparse: autograd and API ]
- name: _values(Tensor(a) self) -> Tensor(a)
  output_differentiability: [False]

# NN
- name: _trilinear(Tensor i1, Tensor i2, Tensor i3, int[] expand1, int[] expand2, int[] expand3, int[] sumdim, int unroll_dim=1) -> Tensor
  i1, i2, i3: _trilinear_backward(grad, i1, i2, i3, expand1, expand2, expand3, sumdim, unroll_dim, grad_input_mask)

- name: constant_pad_nd(Tensor self, int[] pad, Scalar value=0) -> Tensor
  self: constant_pad_nd_backward(grad, pad)

- name: binary_cross_entropy(Tensor self, Tensor target, Tensor? weight=None, int reduction=Mean) -> Tensor
  self: binary_cross_entropy_backward(grad, self, target, weight, reduction)

- name: binary_cross_entropy_backward(Tensor grad_output, Tensor self, Tensor target, Tensor? weight=None, int reduction=Mean) -> Tensor
  self: binary_cross_entropy_double_backward(grad_output, grad, self, target, weight, reduction)
  grad_output: binary_cross_entropy_double_backward_grad_output(grad, self, target, weight, reduction)

- name: binary_cross_entropy_with_logits(Tensor self, Tensor target, Tensor? weight=None, Tensor? pos_weight=None, int reduction=Mean) -> Tensor
  self: binary_cross_entropy_with_logits_backward(grad, self, target, weight, pos_weight, reduction)
  target: binary_cross_entropy_with_logits_target_backward(grad, self, target, weight, pos_weight, reduction)
  result: binary_cross_entropy_with_logits_forward(self_fw_grad, target_fw_grad, self, target, weight, pos_weight, reduction)

- name: embedding(Tensor weight, Tensor indices, int padding_idx=-1, bool scale_grad_by_freq=False, bool sparse=False) -> Tensor
  indices: non_differentiable
  weight: embedding_backward(grad, indices, weight.size(0), padding_idx, scale_grad_by_freq, sparse)
  result: "weight_fw_grad.defined() ? at::embedding(weight_fw_grad, indices, padding_idx, scale_grad_by_freq, sparse) : Tensor()"

- name: embedding_dense_backward(Tensor grad_output, Tensor indices, int num_weights, int padding_idx, bool scale_grad_by_freq) -> Tensor
  grad_output: embedding_dense_double_backward(grad, indices, padding_idx)
  indices: non_differentiable

- name: _embedding_bag(Tensor weight, Tensor indices, Tensor offsets, bool scale_grad_by_freq=False, int mode=0, bool sparse=False, Tensor? per_sample_weights=None, bool include_last_offset=False) -> (Tensor, Tensor, Tensor, Tensor)
  indices: non_differentiable
  offsets: non_differentiable
  weight: _embedding_bag_backward(grad, indices, offsets, result1, result2, result3, weight.size(0), scale_grad_by_freq, mode, sparse, per_sample_weights)
  per_sample_weights: _embedding_bag_per_sample_weights_backward(grad, weight, indices, offsets, result1, mode)

- name: _embedding_bag_dense_backward(Tensor grad, Tensor indices, Tensor offsets, Tensor offset2bag, Tensor bag_size, Tensor maximum_indices, int num_weights, bool scale_grad_by_freq, int mode, Tensor? per_sample_weights) -> Tensor
  indices: non_differentiable
  offsets: non_differentiable
  offset2bag: non_differentiable
  bag_size: non_differentiable
  maximum_indices: non_differentiable

- name: embedding_renorm_(Tensor(a!) self, Tensor indices, float max_norm, float norm_type) -> Tensor(a!)
  indices: non_differentiable
  self: not_implemented("embedding_renorm")

- name: kl_div(Tensor self, Tensor target, int reduction=Mean, *, bool log_target=False) -> Tensor
  self: kl_div_backward(grad, self, target, reduction, log_target)
  target: kl_div_target_backward(grad, self, target, reduction, log_target)

- name: l1_loss(Tensor self, Tensor target, int reduction=Mean) -> Tensor
  self: l1_loss_backward(grad, self, target, reduction)
  target: l1_loss_backward(grad, target, self, reduction)

- name: mse_loss(Tensor self, Tensor target, int reduction=Mean) -> Tensor
  self: mse_loss_backward(grad, self, target, reduction)
  target: mse_loss_backward(grad, target, self, reduction)

- name: multi_margin_loss(Tensor self, Tensor target, Scalar p=1, Scalar margin=1, Tensor? weight=None, int reduction=Mean) -> Tensor
  self: multi_margin_loss_backward(grad, self, target, p, margin, weight, reduction)
  target: non_differentiable

- name: multilabel_margin_loss_forward(Tensor self, Tensor target, int reduction) -> (Tensor output, Tensor is_target)
  self: multilabel_margin_loss_backward(grad, self, target, reduction, is_target)
  target: non_differentiable

- name: nll_loss_forward(Tensor self, Tensor target, Tensor? weight, int reduction, int ignore_index) -> (Tensor output, Tensor total_weight)
  self: nll_loss_backward(grad, self, target, weight, reduction, ignore_index, total_weight)
  target: non_differentiable
  output: std::get<0>(at::nll_loss_forward(self_fw_grad, target, weight, reduction, ignore_index))

- name: nll_loss2d_forward(Tensor self, Tensor target, Tensor? weight, int reduction, int ignore_index) -> (Tensor output, Tensor total_weight)
  self: nll_loss2d_backward(grad, self, target, weight, reduction, ignore_index, total_weight)
  target: non_differentiable
  output: std::get<0>(at::nll_loss2d_forward(self_fw_grad, target, weight, reduction, ignore_index))

- name: smooth_l1_loss(Tensor self, Tensor target, int reduction=Mean, float beta=1.0) -> Tensor
  self: smooth_l1_loss_backward(grad, self, target, reduction, beta)
  target: smooth_l1_loss_backward(grad, target, self, reduction, beta)

- name: soft_margin_loss(Tensor self, Tensor target, int reduction=Mean) -> Tensor
  self: soft_margin_loss_backward(grad, self, target, reduction)

- name: relu(Tensor self) -> Tensor
  self: threshold_backward(grad, self, 0)
  result: auto_element_wise

# NB: `output` instead of `self` saves memory. It avoids saving a copy of self.
- name: relu_(Tensor(a!) self) -> Tensor(a!)
  self: threshold_backward(grad, result, 0)
  result: auto_element_wise

- name: silu(Tensor self) -> Tensor
  self: "GradMode::is_enabled() ? infinitely_differentiable_silu_backward(grad, self) : silu_backward(grad, self)"

- name: elu(Tensor self, Scalar alpha=1, Scalar scale=1, Scalar input_scale=1) -> Tensor
  self: elu_backward(grad, alpha, scale, input_scale, result)

- name: celu(Tensor self, Scalar alpha=1.0) -> Tensor
  self: elu_backward(grad, alpha, 1, 1.0/alpha.toFloat(), result)

- name: gelu(Tensor self) -> Tensor
  self: "GradMode::is_enabled() ? infinitely_differentiable_gelu_backward(grad, self) : gelu_backward(grad, self)"

- name: glu(Tensor self, int dim=-1) -> Tensor
  self: glu_backward(grad, self, dim)

- name: hardshrink(Tensor self, Scalar lambd=0.5) -> Tensor
  self: hardshrink_backward(grad, self, lambd)

- name: hardshrink_backward(Tensor grad_out, Tensor self, Scalar lambd) -> Tensor
  grad_out: hardshrink_backward(grad, self, lambd)
  self: zeros_like(grad)

- name: hardtanh(Tensor self, Scalar min_val=-1, Scalar max_val=1) -> Tensor
  self: hardtanh_backward(grad, self, min_val, max_val)

- name: hardtanh_(Tensor(a!) self, Scalar min_val=-1, Scalar max_val=1) -> Tensor(a!)
  self: hardtanh_backward(grad, result, min_val, max_val)

- name: leaky_relu(Tensor self, Scalar negative_slope=0.01) -> Tensor
  self: leaky_relu_backward(grad, self, negative_slope, false)

- name: leaky_relu_(Tensor(a!) self, Scalar negative_slope=0.01) -> Tensor(a!)
  self: leaky_relu_backward(grad, result, negative_slope, true)

- name: log_sigmoid_forward(Tensor self) -> (Tensor output, Tensor buffer)
  self: log_sigmoid_backward(grad, self, buffer)

- name: _log_softmax(Tensor self, int dim, bool half_to_float) -> Tensor
  self: _log_softmax_backward_data(grad, result, dim, self)
  result: _log_softmax_foward(self_fw_grad, result, dim)

- name: _sparse_log_softmax(Tensor self, int dim, bool half_to_float) -> Tensor
  self: _sparse_log_softmax_backward_data(grad, result, dim, self)

- name: prelu(Tensor self, Tensor weight) -> Tensor
  self, weight: "grad.defined() ? prelu_backward(grad, self, weight) : std::tuple<Tensor, Tensor>()"

- name: prelu_backward(Tensor grad_output, Tensor self, Tensor weight) -> (Tensor, Tensor)
  grad_output, self, weight: prelu_double_backward(grads[0], grads[1], grad_output, self, weight)

- name: rrelu_with_noise(Tensor self, Tensor noise, Scalar lower=0.125, Scalar upper=0.3333333333333333, bool training=False, Generator? generator=None) -> Tensor
  self: rrelu_with_noise_backward(grad, self, noise, lower, upper, training, false)

- name: rrelu_with_noise_(Tensor(a!) self, Tensor noise, Scalar lower=0.125, Scalar upper=0.3333333333333333, bool training=False, Generator? generator=None) -> Tensor(a!)
  self: rrelu_with_noise_backward(grad, result, noise, lower, upper, training, true)

- name: _softmax(Tensor self, int dim, bool half_to_float) -> Tensor
  self: _softmax_backward_data(grad, result, dim, self)
  result: auto_element_wise

- name: _sparse_softmax(Tensor self, int dim, bool half_to_float) -> Tensor
  self: _sparse_softmax_backward_data(grad, result, dim, self)

- name: softplus(Tensor self, Scalar beta=1, Scalar threshold=20) -> Tensor
  self: softplus_backward(grad, self, beta, threshold, result)

- name: softshrink(Tensor self, Scalar lambd=0.5) -> Tensor
  self: softshrink_backward(grad, self, lambd)

- name: threshold(Tensor self, Scalar threshold, Scalar value) -> Tensor
  self: threshold_backward(grad, self, threshold)

- name: threshold_(Tensor(a!) self, Scalar threshold, Scalar value) -> Tensor(a!)
  self: threshold_backward(grad, result, threshold)

- name: reflection_pad1d(Tensor self, int[2] padding) -> Tensor
  self: reflection_pad1d_backward(grad, self, padding)

- name: reflection_pad2d(Tensor self, int[4] padding) -> Tensor
  self: reflection_pad2d_backward(grad, self, padding)

- name: replication_pad1d(Tensor self, int[2] padding) -> Tensor
  self: replication_pad1d_backward(grad, self, padding)

- name: replication_pad2d(Tensor self, int[4] padding) -> Tensor
  self: replication_pad2d_backward(grad, self, padding)

- name: replication_pad3d(Tensor self, int[6] padding) -> Tensor
  self: replication_pad3d_backward(grad, self, padding)

- name: upsample_linear1d(Tensor self, int[1] output_size, bool align_corners, float? scales=None) -> Tensor
  self: upsample_linear1d_backward(grad, output_size, self.sizes(), align_corners, scales)

- name: upsample_bilinear2d(Tensor self, int[2] output_size, bool align_corners, float? scales_h=None, float? scales_w=None) -> Tensor
  self: upsample_bilinear2d_backward(grad, output_size, self.sizes(), align_corners, scales_h, scales_w)
  result: auto_linear

- name: upsample_bicubic2d(Tensor self, int[2] output_size, bool align_corners, float? scales_h=None, float? scales_w=None) -> Tensor
  self: upsample_bicubic2d_backward(grad, output_size, self.sizes(), align_corners, scales_h, scales_w)

- name: upsample_trilinear3d(Tensor self, int[3] output_size, bool align_corners, float? scales_d=None, float? scales_h=None, float? scales_w=None) -> Tensor
  self: upsample_trilinear3d_backward(grad, output_size, self.sizes(), align_corners, scales_d, scales_h, scales_w)

- name: upsample_nearest1d(Tensor self, int[1] output_size, float? scales=None) -> Tensor
  self: upsample_nearest1d_backward(grad, output_size, self.sizes(), scales)

- name: upsample_nearest2d(Tensor self, int[2] output_size, float? scales_h=None, float? scales_w=None) -> Tensor
  self: upsample_nearest2d_backward(grad, output_size, self.sizes(), scales_h, scales_w)

- name: upsample_nearest3d(Tensor self, int[3] output_size, float? scales_d=None, float? scales_h=None, float? scales_w=None) -> Tensor
  self: upsample_nearest3d_backward(grad, output_size, self.sizes(), scales_d, scales_h, scales_w)

- name: upsample_linear1d.vec(Tensor input, int[]? output_size, bool align_corners, float[]? scale_factors) -> Tensor
  input: upsample_linear1d_backward(grad, output_size, input.sizes(), align_corners, scale_factors)

- name: upsample_bilinear2d.vec(Tensor input, int[]? output_size, bool align_corners, float[]? scale_factors) -> Tensor
  input: upsample_bilinear2d_backward(grad, output_size, input.sizes(), align_corners, scale_factors)

- name: upsample_trilinear3d.vec(Tensor input, int[]? output_size, bool align_corners, float[]? scale_factors) -> Tensor
  input: upsample_trilinear3d_backward(grad, output_size, input.sizes(), align_corners, scale_factors)

- name: upsample_bicubic2d.vec(Tensor input, int[]? output_size, bool align_corners, float[]? scale_factors) -> Tensor
  input: upsample_bicubic2d_backward(grad, output_size, input.sizes(), align_corners, scale_factors)

- name: upsample_nearest1d.vec(Tensor input, int[]? output_size, float[]? scale_factors) -> Tensor
  input: upsample_nearest1d_backward(grad, output_size, input.sizes(), scale_factors)

- name: upsample_nearest2d.vec(Tensor input, int[]? output_size, float[]? scale_factors) -> Tensor
  input: upsample_nearest2d_backward(grad, output_size, input.sizes(), scale_factors)

- name: upsample_nearest3d.vec(Tensor input, int[]? output_size, float[]? scale_factors) -> Tensor
  input: upsample_nearest3d_backward(grad, output_size, input.sizes(), scale_factors)

- name: _adaptive_avg_pool2d(Tensor self, int[2] output_size) -> Tensor
  self: _adaptive_avg_pool2d_backward(grad, self)

- name: adaptive_avg_pool3d(Tensor self, int[3] output_size) -> Tensor
  self: adaptive_avg_pool3d_backward(grad, self)

- name: adaptive_max_pool2d(Tensor self, int[2] output_size) -> (Tensor, Tensor)
  self: adaptive_max_pool2d_backward(grad, self, result1)

- name: adaptive_max_pool3d(Tensor self, int[3] output_size) -> (Tensor, Tensor)
  self: adaptive_max_pool3d_backward(grad, self, result1)

- name: avg_pool2d(Tensor self, int[2] kernel_size, int[2] stride=[], int[2] padding=0, bool ceil_mode=False, bool count_include_pad=True, int? divisor_override=None) -> Tensor
  self: avg_pool2d_backward(grad, self, kernel_size, stride, padding, ceil_mode, count_include_pad, divisor_override)

- name: avg_pool3d(Tensor self, int[3] kernel_size, int[3] stride=[], int[3] padding=0, bool ceil_mode=False, bool count_include_pad=True, int? divisor_override=None) -> Tensor
  self: avg_pool3d_backward(grad, self, kernel_size, stride, padding, ceil_mode, count_include_pad, divisor_override)

- name: fractional_max_pool2d(Tensor self, int[2] kernel_size, int[2] output_size, Tensor random_samples) -> (Tensor, Tensor)
  self: fractional_max_pool2d_backward(grad, self, kernel_size, output_size, result1)

- name: fractional_max_pool3d(Tensor self, int[3] kernel_size, int[3] output_size, Tensor random_samples) -> (Tensor, Tensor)
  self: fractional_max_pool3d_backward(grad, self, kernel_size, output_size, result1)

- name: max_pool2d_with_indices(Tensor self, int[2] kernel_size, int[2] stride=[], int[2] padding=0, int[2] dilation=1, bool ceil_mode=False) -> (Tensor, Tensor)
  self: max_pool2d_with_indices_backward(grad, self, kernel_size, stride, padding, dilation, ceil_mode, result1)
  result0: max_pool2d_with_indices_forward(self_fw_grad, result1)
  output_differentiability: [True, False]

- name: max_pool3d_with_indices(Tensor self, int[3] kernel_size, int[3] stride=[], int[3] padding=0, int[3] dilation=1, bool ceil_mode=False) -> (Tensor, Tensor)
  self: max_pool3d_with_indices_backward(grad, self, kernel_size, stride, padding, dilation, ceil_mode, result1)
  output_differentiability: [True, False]

- name: max_unpool2d(Tensor self, Tensor indices, int[2] output_size) -> Tensor
  self: max_unpool2d_backward(grad, self, indices, output_size)
  indices: non_differentiable

- name: max_unpool3d(Tensor self, Tensor indices, int[3] output_size, int[3] stride, int[3] padding) -> Tensor
  self: max_unpool3d_backward(grad, self, indices, output_size, stride, padding)
  indices: non_differentiable

- name: convolution_overrideable(Tensor input, Tensor weight, Tensor? bias, int[] stride, int[] padding, int[] dilation, bool transposed, int[] output_padding, int groups) -> Tensor
  input, weight, bias: "grad.defined() ? convolution_backward_overrideable(grad, input, weight, stride, padding, dilation, transposed, output_padding, groups, grad_input_mask) : std::tuple<Tensor, Tensor, Tensor>()"

- name: convolution_backward_overrideable(Tensor grad_output, Tensor input, Tensor weight, int[] stride, int[] padding, int[] dilation, bool transposed, int[] output_padding, int groups, bool[3] output_mask) -> (Tensor grad_input, Tensor grad_weight, Tensor grad_bias)
  grad_output, input, weight: _convolution_double_backward(grads[0], grads[1], grads[2], grad_output, weight, input, stride, padding, dilation, false, output_padding, groups, false, false, false, false, grad_input_mask)

- name: slow_conv_transpose2d(Tensor self, Tensor weight, int[2] kernel_size, Tensor? bias=None, int[2] stride=1, int[2] padding=0, int[2] output_padding=0, int[2] dilation=1) -> Tensor
  self, weight, bias: "grad.defined() ? slow_conv_transpose2d_backward(grad, self, weight, kernel_size, stride, padding, output_padding, dilation, empty_like(grad, at::MemoryFormat::Contiguous), empty_like(grad, at::MemoryFormat::Contiguous), grad_input_mask) : std::tuple<Tensor, Tensor, Tensor>()"

- name: slow_conv_transpose2d_backward.output_mask(Tensor grad_output, Tensor self, Tensor weight, int[2] kernel_size, int[2] stride, int[2] padding, int[2] output_padding, int[2] dilation, Tensor columns, Tensor ones, bool[3] output_mask) -> (Tensor grad_input, Tensor grad_weight, Tensor grad_bias)
  grad_output, self, weight: _convolution_double_backward(grads[0], grads[1], grads[2], grad_output, weight, self, stride, padding, dilation, true, output_padding, 1, false, false, false, false, grad_input_mask)

- name: slow_conv_transpose3d(Tensor self, Tensor weight, int[3] kernel_size, Tensor? bias=None, int[3] stride=1, int[3] padding=0, int[3] output_padding=0, int[3] dilation=1) -> Tensor
  self, weight, bias: "grad.defined() ? slow_conv_transpose3d_backward(grad, self, weight, kernel_size, stride, padding, output_padding, dilation, empty_like(grad, at::MemoryFormat::Preserve), empty_like(grad, at::MemoryFormat::Preserve), grad_input_mask) : std::tuple<Tensor, Tensor, Tensor>()"

- name: slow_conv_transpose3d_backward.output_mask(Tensor grad_output, Tensor self, Tensor weight, int[3] kernel_size, int[3] stride, int[3] padding, int[3] output_padding, int[3] dilation, Tensor finput, Tensor fgrad_input, bool[3] output_mask) -> (Tensor grad_input, Tensor grad_weight, Tensor grad_bias)
  grad_output, self, weight: _convolution_double_backward(grads[0], grads[1], grads[2], grad_output, weight, self, stride, padding, dilation, true, output_padding, 1, false, false, false, false, grad_input_mask)

- name: thnn_conv2d_forward(Tensor self, Tensor weight, int[2] kernel_size, Tensor? bias, int[2] stride, int[2] padding) -> (Tensor output, Tensor finput, Tensor fgrad_input)
  self, weight, bias: "grad.defined() ? thnn_conv2d_backward(grad, self, weight, kernel_size, stride, padding, finput, fgrad_input, grad_input_mask) : std::tuple<Tensor, Tensor, Tensor>()"
  output: thnn_conv2d_forward_grad(self_fw_grad, weight_fw_grad, kernel_size, bias_fw_grad, self, weight, stride, padding, output)

- name: thnn_conv2d_backward.output_mask(Tensor grad_output, Tensor self, Tensor weight, int[2] kernel_size, int[2] stride, int[2] padding, Tensor finput, Tensor fgrad_input, bool[3] output_mask) -> (Tensor grad_input, Tensor grad_weight, Tensor grad_bias)
  grad_output, self, weight: _convolution_double_backward(grads[0], grads[1], grads[2], grad_output, weight, self, stride, padding, {{1, 1}}, false, {{0, 0}}, 1, false, false, false, false, grad_input_mask)

- name: thnn_conv_depthwise2d_forward(Tensor self, Tensor weight, int[2] kernel_size, Tensor? bias, int[2] stride, int[2] padding, int[2] dilation) -> Tensor
  self, weight: "grad.defined() ? thnn_conv_depthwise2d_backward(grad.contiguous(), self, weight, kernel_size, stride, padding, dilation, grad_input_mask) : std::tuple<Tensor, Tensor>()"
  bias: grad.contiguous().view({grad.size(0), grad.size(1), -1}).sum(0).sum(1)

- name: thnn_conv_depthwise2d_backward.output_mask(Tensor grad_output, Tensor self, Tensor weight, int[2] kernel_size, int[2] stride, int[2] padding, int[2] dilation, bool[2] output_mask) -> (Tensor grad_input, Tensor grad_weight)
  grad_output, self, weight: _convolution_double_backward(grads[0], grads[1], {}, grad_output, weight, self, stride, padding, dilation, false, {{0, 0}}, self.size(1), false, false, false, false, grad_input_mask)

- name: slow_conv3d_forward(Tensor self, Tensor weight, int[3] kernel_size, Tensor? bias, int[3] stride, int[3] padding) -> (Tensor output, Tensor finput, Tensor fgrad_input)
  self, weight, bias: "grad.defined() ? slow_conv3d_backward(grad, self, weight, kernel_size, stride, padding, finput, fgrad_input, grad_input_mask) : std::tuple<Tensor, Tensor, Tensor>()"

- name: slow_conv3d_backward.output_mask(Tensor grad_output, Tensor self, Tensor weight, int[3] kernel_size, int[3] stride, int[3] padding, Tensor finput, Tensor fgrad_input, bool[3] output_mask) -> (Tensor grad_input, Tensor grad_weight, Tensor grad_bias)
  grad_output, self, weight: _convolution_double_backward(grads[0], grads[1], grads[2], grad_output, weight, self, stride, padding, {{1, 1, 1}}, false, {{0, 0, 0}}, 1, false, false, false, false, grad_input_mask)

- name: slow_conv_dilated2d(Tensor self, Tensor weight, int[2] kernel_size, Tensor? bias=None, int[2] stride=1, int[2] padding=0, int[2] dilation=1) -> Tensor
  self, weight, bias: "grad.defined() ? slow_conv_dilated2d_backward(grad, self, weight, kernel_size, stride, padding, dilation, grad_input_mask) : std::tuple<Tensor, Tensor, Tensor>()"
  result: slow_conv_dilated2d_forward_grad(self_fw_grad, weight_fw_grad, kernel_size, bias_fw_grad, self, weight, stride, padding, dilation, result)

- name: slow_conv_dilated2d_backward(Tensor grad_output, Tensor self, Tensor weight, int[2] kernel_size, int[2] stride, int[2] padding, int[2] dilation, bool[3] output_mask) -> (Tensor grad_input, Tensor grad_weight, Tensor grad_bias)
  grad_output, self, weight: _convolution_double_backward(grads[0], grads[1], grads[2], grad_output, weight, self, stride, padding, dilation, false, {{0, 0}}, 1, false, false, false, false, grad_input_mask)

- name: slow_conv_dilated3d(Tensor self, Tensor weight, int[3] kernel_size, Tensor? bias=None, int[3] stride=1, int[3] padding=0, int[3] dilation=1) -> Tensor
  self, weight, bias: "grad.defined() ? slow_conv_dilated3d_backward(grad, self, weight, kernel_size, stride, padding, dilation, grad_input_mask) : std::tuple<Tensor, Tensor, Tensor>()"

- name: slow_conv_dilated3d_backward(Tensor grad_output, Tensor self, Tensor weight, int[3] kernel_size, int[3] stride, int[3] padding, int[3] dilation, bool[3] output_mask) -> (Tensor grad_input, Tensor grad_weight, Tensor grad_bias)
  grad_output, self, weight: _convolution_double_backward(grads[0], grads[1], grads[2], grad_output, weight, self, stride, padding, dilation, false, {{0, 0, 0}}, 1, false, false, false, false, grad_input_mask)

- name: col2im(Tensor self, int[2] output_size, int[2] kernel_size, int[2] dilation, int[2] padding, int[2] stride) -> Tensor
  self: col2im_backward(grad, kernel_size, dilation, padding, stride)

- name: im2col(Tensor self, int[2] kernel_size, int[2] dilation, int[2] padding, int[2] stride) -> Tensor
  self: im2col_backward(grad, {self.size(2), self.size(3)}, kernel_size, dilation, padding, stride)

# NN double backwards support
- name: im2col_backward(Tensor grad_output, int[2] input_size, int[2] kernel_size, int[2] dilation, int[2] padding, int[2] stride) -> Tensor
  grad_output: im2col(grad, kernel_size, dilation, padding, stride)

- name: col2im_backward(Tensor grad_output, int[2] kernel_size, int[2] dilation, int[2] padding, int[2] stride) -> Tensor
  grad_output: col2im(grad, {grad_output.size(2), grad_output.size(3)}, kernel_size, dilation, padding, stride)

- name: _adaptive_avg_pool2d_backward(Tensor grad_output, Tensor self) -> Tensor
  grad_output: _adaptive_avg_pool2d(grad, { grad_output.size(-2), grad_output.size(-1) })
  self: zeros_like(self)

- name: adaptive_avg_pool3d_backward(Tensor grad_output, Tensor self) -> Tensor
  grad_output: adaptive_avg_pool3d(grad, { grad_output.size(-3), grad_output.size(-2), grad_output.size(-1) })
  self: zeros_like(self)

- name: adaptive_max_pool2d_backward(Tensor grad_output, Tensor self, Tensor indices) -> Tensor
  grad_output: max_pool_double_backward(grad, indices, 2)
  self: zeros_like(self)

- name: adaptive_max_pool3d_backward(Tensor grad_output, Tensor self, Tensor indices) -> Tensor
  grad_output: max_pool_double_backward(grad, indices, 3)
  self: zeros_like(self)

- name: avg_pool2d_backward(Tensor grad_output, Tensor self, int[2] kernel_size, int[2] stride, int[2] padding, bool ceil_mode, bool count_include_pad, int? divisor_override) -> Tensor
  grad_output: avg_pool2d(grad, kernel_size, stride, padding, ceil_mode, count_include_pad, divisor_override)
  self: zeros_like(self)

- name: avg_pool3d_backward(Tensor grad_output, Tensor self, int[3] kernel_size, int[3] stride, int[3] padding, bool ceil_mode, bool count_include_pad, int? divisor_override) -> Tensor
  grad_output: avg_pool3d(grad, kernel_size, stride, padding, ceil_mode, count_include_pad, divisor_override)
  self: zeros_like(self)

- name: elu_backward(Tensor grad_output, Scalar alpha, Scalar scale, Scalar input_scale, Tensor output) -> Tensor
  grad_output: elu_backward(grad, alpha, scale, input_scale, output)
  output: grad * grad_output * input_scale * (output < 0).type_as(grad)

- name: fractional_max_pool2d_backward(Tensor grad_output, Tensor self, int[2] kernel_size, int[2] output_size, Tensor indices) -> Tensor
  grad_output: max_pool_double_backward(grad, indices, 2)
  self: zeros_like(self)

- name: fractional_max_pool3d_backward(Tensor grad_output, Tensor self, int[3] kernel_size, int[3] output_size, Tensor indices) -> Tensor
  grad_output: max_pool_double_backward(grad, indices, 3)
  self: zeros_like(self)

- name: glu_backward(Tensor grad_output, Tensor self, int dim) -> Tensor
  grad_output: glu_double_backward_grad_output(grad, self, dim)
  self: glu_double_backward(grad, grad_output, self, dim)

- name: hardtanh_backward(Tensor grad_output, Tensor self, Scalar min_val, Scalar max_val) -> Tensor
  grad_output: hardtanh_backward(grad, self, min_val, max_val)
  self: zeros_like(grad)

- name: kl_div_backward(Tensor grad_output, Tensor self, Tensor target, int reduction=Mean, *, bool log_target=False) -> Tensor
  grad_output: kl_div_double_backward_grad_output(grad, self, target, reduction, log_target)
  self: zeros_like(grad)
  target: zeros_like(grad)

- name: l1_loss_backward(Tensor grad_output, Tensor self, Tensor target, int reduction) -> Tensor
  grad_output: l1_loss_double_backward_grad_output(grad, self, target, reduction)
  self: zeros_like(grad)
  target: zeros_like(grad)

- name: log_sigmoid_backward(Tensor grad_output, Tensor self, Tensor buffer) -> Tensor
  grad_output: log_sigmoid_backward(grad, self, buffer)
  self: log_sigmoid_double_backward(grad * grad_output, self)

- name: _log_softmax_backward_data(Tensor grad_output, Tensor output, int dim, Tensor self) -> Tensor
  grad_output: grad.to(output.dtype()) - (grad.to(output.dtype()) * output.exp()).sum(dim, true)
  self: log_softmax_double_backward(grad.to(output.dtype()), grad_output, dim, output).to(self.dtype())

- name: leaky_relu_backward(Tensor grad_output, Tensor self, Scalar negative_slope, bool self_is_result) -> Tensor
  # self_is_result is always false here since double backward call is an out-of-place call, self is input itself
  grad_output: leaky_relu_backward(grad, self, negative_slope, false)
  self: zeros_like(grad)

- name: max_pool2d_with_indices_backward(Tensor grad_output, Tensor self, int[2] kernel_size, int[2] stride, int[2] padding, int[2] dilation, bool ceil_mode, Tensor indices) -> Tensor
  grad_output: max_pool_double_backward(grad, indices, 2)
  self: zeros_like(self)
  indices: non_differentiable

- name: max_pool3d_with_indices_backward(Tensor grad_output, Tensor self, int[3] kernel_size, int[3] stride, int[3] padding, int[3] dilation, bool ceil_mode, Tensor indices) -> Tensor
  grad_output: max_pool_double_backward(grad, indices, 3)
  self: zeros_like(self)
  indices: non_differentiable

- name: max_unpool2d_backward(Tensor grad_output, Tensor self, Tensor indices, int[2] output_size) -> Tensor
  grad_output: max_unpool2d(grad, indices, output_size)
  self: zeros_like(self)
  indices: non_differentiable

- name: mse_loss_backward(Tensor grad_output, Tensor self, Tensor target, int reduction) -> Tensor
  grad_output: mse_loss_double_backward_grad_output(grad, grad_output, self, target, reduction)
  self: mse_loss_double_backward(grad * grad_output, self, reduction)
  target: -mse_loss_double_backward(grad * grad_output, target, reduction)

- name: nll_loss_backward(Tensor grad_output, Tensor self, Tensor target, Tensor? weight, int reduction, int ignore_index, Tensor total_weight) -> Tensor
  grad_output: nll_loss(grad, target, weight, reduction, ignore_index)
  self: zeros_like(grad)
  target: non_differentiable

- name: nll_loss2d_backward(Tensor grad_output, Tensor self, Tensor target, Tensor? weight, int reduction, int ignore_index, Tensor total_weight) -> Tensor
  grad_output: nll_loss2d(grad, target, weight, reduction, ignore_index)
  self: zeros_like(grad)
  target: non_differentiable

- name: rrelu_with_noise_backward(Tensor grad_output, Tensor self, Tensor noise, Scalar lower, Scalar upper, bool training, bool self_is_result) -> Tensor
  # self_is_result is always false here since double backward call is an out-of-place call, self is input itself
  grad_output: rrelu_with_noise_backward(grad, self, noise, lower, upper, training, false)
  self: zeros_like(grad)

- name: reflection_pad1d_backward(Tensor grad_output, Tensor self, int[2] padding) -> Tensor
  grad_output: reflection_pad1d(grad, padding)
  self: zeros_like(self)

- name: reflection_pad2d_backward(Tensor grad_output, Tensor self, int[4] padding) -> Tensor
  grad_output: reflection_pad2d(grad, padding)
  self: zeros_like(self)

- name: replication_pad1d_backward(Tensor grad_output, Tensor self, int[2] padding) -> Tensor
  grad_output: replication_pad1d(grad, padding)
  self: zeros_like(self)

- name: replication_pad2d_backward(Tensor grad_output, Tensor self, int[4] padding) -> Tensor
  grad_output: replication_pad2d(grad, padding)
  self: zeros_like(self)

- name: replication_pad3d_backward(Tensor grad_output, Tensor self, int[6] padding) -> Tensor
  grad_output: replication_pad3d(grad, padding)
  self: zeros_like(self)

- name: smooth_l1_loss_backward(Tensor grad_output, Tensor self, Tensor target, int reduction, float beta) -> Tensor
  grad_output: smooth_l1_loss_double_backward_grad_output(grad, grad_output, self, target, reduction, beta)
  self: smooth_l1_loss_double_backward(grad * grad_output, self, target, reduction, beta)
  target: -smooth_l1_loss_double_backward(grad * grad_output, self, target, reduction, beta)

- name: softplus_backward(Tensor grad_output, Tensor self, Scalar beta, Scalar threshold, Tensor output) -> Tensor
  grad_output: softplus_backward(grad, self, beta, threshold, output)
  self: softplus_double_backward(grad * grad_output, self, beta, threshold)

- name: _softmax_backward_data(Tensor grad_output, Tensor output, int dim, Tensor self) -> Tensor
  grad_output: _softmax_backward_data(grad.to(output.dtype()), output, dim, self)
  self: softmax_double_backward(grad.to(output.dtype()), grad_output, dim, output).to(self.dtype())

- name: soft_margin_loss_backward(Tensor grad_output, Tensor self, Tensor target, int reduction) -> Tensor
  grad_output: soft_margin_loss_double_backward_grad_output(grad, grad_output, self, target, reduction)
  self: soft_margin_loss_double_backward(grad * grad_output, self, target, reduction)

- name: softshrink_backward(Tensor grad_output, Tensor self, Scalar lambd) -> Tensor
  grad_output: softshrink_backward(grad, self, lambd)
  self: zeros_like(grad)

- name: threshold_backward(Tensor grad_output, Tensor self, Scalar threshold) -> Tensor
  grad_output: threshold_backward(grad, self, threshold)
  self: zeros_like(grad)

- name: upsample_linear1d_backward(Tensor grad_output, int[1] output_size, int[3] input_size, bool align_corners, float? scales=None) -> Tensor
  grad_output: upsample_linear1d(grad, output_size, align_corners, scales)

- name: upsample_bilinear2d_backward(Tensor grad_output, int[2] output_size, int[4] input_size, bool align_corners, float? scales_h=None, float? scales_w=None) -> Tensor
  grad_output: upsample_bilinear2d(grad, output_size, align_corners, scales_h, scales_w)

- name: upsample_bicubic2d_backward(Tensor grad_output, int[2] output_size, int[4] input_size, bool align_corners, float? scales_h=None, float? scales_w=None) -> Tensor
  grad_output: upsample_bicubic2d(grad, output_size, align_corners, scales_h, scales_w)

- name: upsample_trilinear3d_backward(Tensor grad_output, int[3] output_size, int[5] input_size, bool align_corners, float? scales_d=None, float? scales_h=None, float? scales_w=None) -> Tensor
  grad_output: upsample_trilinear3d(grad, output_size, align_corners, scales_d, scales_h, scales_w)

- name: upsample_nearest1d_backward(Tensor grad_output, int[1] output_size, int[3] input_size, float? scales=None) -> Tensor
  grad_output: upsample_nearest1d(grad, output_size, scales)

- name: upsample_nearest2d_backward(Tensor grad_output, int[2] output_size, int[4] input_size, float? scales_h=None, float? scales_w=None) -> Tensor
  grad_output: upsample_nearest2d(grad, output_size, scales_h, scales_w)

- name: upsample_nearest3d_backward(Tensor grad_output, int[3] output_size, int[5] input_size, float? scales_d=None, float? scales_h=None, float? scales_w=None) -> Tensor
  grad_output: upsample_nearest3d(grad, output_size, scales_d, scales_h, scales_w)

- name: upsample_linear1d_backward.vec(Tensor grad_output, int[]? output_size, int[] input_size, bool align_corners, float[]? scale_factors) -> Tensor
  grad_output: upsample_linear1d(grad, output_size, align_corners, scale_factors)

- name: upsample_bilinear2d_backward.vec(Tensor grad_output, int[]? output_size, int[] input_size, bool align_corners, float[]? scale_factors) -> Tensor
  grad_output: upsample_bilinear2d(grad, output_size, align_corners, scale_factors)

- name: upsample_trilinear3d_backward.vec(Tensor grad_output, int[]? output_size, int[] input_size, bool align_corners, float[]? scale_factors) -> Tensor
  grad_output: upsample_trilinear3d(grad, output_size, align_corners, scale_factors)

- name: upsample_bicubic2d_backward.vec(Tensor grad_output, int[]? output_size, int[] input_size, bool align_corners, float[]? scale_factors) -> Tensor
  grad_output: upsample_bicubic2d(grad, output_size, align_corners, scale_factors)

- name: upsample_nearest1d_backward.vec(Tensor grad_output, int[]? output_size, int[] input_size, float[]? scale_factors) -> Tensor
  grad_output: upsample_nearest1d(grad, output_size, scale_factors)

- name: upsample_nearest2d_backward.vec(Tensor grad_output, int[]? output_size, int[] input_size, float[]? scale_factors) -> Tensor
  grad_output: upsample_nearest2d(grad, output_size, scale_factors)

- name: upsample_nearest3d_backward.vec(Tensor grad_output, int[]? output_size, int[] input_size, float[]? scale_factors) -> Tensor
  grad_output: upsample_nearest3d(grad, output_size, scale_factors)

- name: sigmoid_backward(Tensor grad_output, Tensor output) -> Tensor
  grad_output: sigmoid_backward(grad, output)
  output: grad * grad_output * (-2 * output + 1)

- name: tanh_backward(Tensor grad_output, Tensor output) -> Tensor
  grad_output: tanh_backward(grad, output.conj())
  output: grad.conj() * (-2 * output.conj() * grad_output)

# cudnn
- name: _cudnn_ctc_loss(Tensor log_probs, Tensor targets, int[] input_lengths, int[] target_lengths, int blank, bool deterministic, bool zero_infinity) -> (Tensor, Tensor)
  log_probs: _cudnn_ctc_loss_backward(grad, result0, result1, zero_infinity)

- name: cudnn_convolution_transpose(Tensor self, Tensor weight, int[] padding, int[] output_padding, int[] stride, int[] dilation, int groups, bool benchmark, bool deterministic, bool allow_tf32) -> Tensor
  self, weight: "grad.defined() ? cudnn_convolution_transpose_backward(self, grad, weight, padding, output_padding, stride, dilation, groups, benchmark, deterministic, allow_tf32, grad_input_mask) : std::tuple<Tensor, Tensor>()"

- name: cudnn_convolution_transpose_backward(Tensor self, Tensor grad_output, Tensor weight, int[] padding, int[] output_padding, int[] stride, int[] dilation, int groups, bool benchmark, bool deterministic, bool allow_tf32, bool[2] output_mask) -> (Tensor, Tensor)
  grad_output, self, weight: _convolution_double_backward(grads[0], grads[1], Tensor(), grad_output, weight, self, stride, padding, dilation, true, output_padding, groups, benchmark, deterministic, true, allow_tf32, grad_input_mask)

- name: cudnn_convolution(Tensor self, Tensor weight, int[] padding, int[] stride, int[] dilation, int groups, bool benchmark, bool deterministic, bool allow_tf32) -> Tensor
  self, weight: "grad.defined() ? cudnn_convolution_backward(self, grad, weight, padding, stride, dilation, groups, benchmark, deterministic, allow_tf32, grad_input_mask) : std::tuple<Tensor, Tensor>()"

- name: cudnn_convolution_backward(Tensor self, Tensor grad_output, Tensor weight, int[] padding, int[] stride, int[] dilation, int groups, bool benchmark, bool deterministic, bool allow_tf32, bool[2] output_mask) -> (Tensor, Tensor)
  grad_output, self, weight: _convolution_double_backward(grads[0], grads[1], Tensor(), grad_output, weight, self, stride, padding, dilation, false, std::vector<int64_t>(padding.size(), 0), groups, benchmark, deterministic, true, allow_tf32, grad_input_mask)

# The above backward definitions are equivalent to the definitions below.  Why do we bundle
# everything up?  It's because it's more convenient to define double backwards
# when there is a single function that manages everything.
#
# Unfortuantely, there's one downside to not doing it all in one day: we
# unconditionally save input and weight, even if weight/input gradients are not
# being computed.  That's too bad.
#
# input: cudnn_convolution_backward_input(input.sizes(), grad.contiguous(), weight, padding, stride, dilation, groups, benchmark, deterministic)
# weight: cudnn_convolution_backward_weight(weight.sizes(), grad.contiguous(), input, padding, stride, dilation, groups, benchmark, deterministic)
#
# input: cudnn_convolution_transpose_backward_input(grad.contiguous(), weight, padding, stride, dilation, groups, benchmark, deterministic)
# weight: cudnn_convolution_transpose_backward_weight(weight.sizes(), grad.contiguous(), input, padding, stride, dilation, groups, benchmark, deterministic)

- name: cudnn_grid_sampler(Tensor self, Tensor grid) -> Tensor output
  self, grid: "grad.defined() ? cudnn_grid_sampler_backward(self, grid, grad) : std::tuple<Tensor, Tensor>()"

- name: cudnn_affine_grid_generator(Tensor theta, int N, int C, int H, int W) -> Tensor grid
  theta: cudnn_affine_grid_generator_backward(grad, N, C, H, W)

# NB: Why is the backwards here so complicated?  CuDNN cannot be used to compute
# backward in evaluation mode, because the math for backward in evaluation mode
# is different (since the forward math is different), and CuDNN does not support
# it.  And in any case, you shouldn't be using this bn in evaluation mode,
# because it should be merged into the previous convolution (left for future
# work.)
# NB2: The quotes around the gradient are needed to appease YAML parsing rules.
- name: cudnn_batch_norm(Tensor input, Tensor weight, Tensor? bias, Tensor? running_mean, Tensor? running_var, bool training, float exponential_average_factor, float epsilon) -> (Tensor, Tensor, Tensor, Tensor)
  input, weight, bias: "grad.defined() ? (training ? cudnn_batch_norm_backward(input, grad.contiguous(input.suggest_memory_format()), weight, running_mean, running_var, result1, result2, epsilon, retain_variables ? result3.clone() : result3) : native_batch_norm_backward(grad, input, weight, running_mean, running_var, result1, result2, training, epsilon, grad_input_mask)) : std::tuple<Tensor, Tensor, Tensor>()"

# HACK: save_mean and save_var are going to be passed in as
# requires_grad variables (even though we'll never backprop through
# them) so we need to prevent the unpacking from triggering an error.
- name: cudnn_batch_norm_backward(Tensor input, Tensor grad_output, Tensor weight, Tensor? running_mean, Tensor? running_var, Tensor? save_mean, Tensor? save_var, float epsilon, Tensor reserveSpace) -> (Tensor, Tensor, Tensor)
  save_mean: not_implemented("cudnn_batch_norm_backward save_mean")
  save_var: not_implemented("cudnn_batch_norm_backward save_var")
  reserveSpace: not_implemented("cudnn_batch_norm_backward reserveSpace")
  input, weight, grad_output: batchnorm_double_backward(input, weight, grads[0], grads[1], grads[2], grad_output, running_mean, running_var, true, epsilon, save_mean, save_var, grad_input_mask)

# nnpack

- name: _nnpack_spatial_convolution(Tensor input, Tensor weight, Tensor? bias, int[2] padding, int[2] stride=1) -> Tensor
  # NNPACK does not support strided convolutions in the backwards path, which is the reason why we are using the closest available function that does here.
  input, weight, bias: "grad.defined() ? slow_conv_dilated2d_backward(grad, input, weight, std::vector<int64_t>{weight.size(2), weight.size(3)}, stride, padding, std::vector<int64_t>{1, 1}, grad_input_mask) : std::tuple<Tensor, Tensor, Tensor>()"

# Only frst three of _cudnn_rnn outputs can have gradients.
# _cudnn_rnn outputs: (output, hy, cy, reserve, weight_buf)
- name: _cudnn_rnn(Tensor input, Tensor[] weight, int weight_stride0, Tensor? weight_buf, Tensor hx, Tensor? cx, int mode, int hidden_size, int proj_size, int num_layers, bool batch_first, float dropout, bool train, bool bidirectional, int[] batch_sizes, Tensor? dropout_state) -> (Tensor, Tensor, Tensor, Tensor, Tensor)
  dropout_state: non_differentiable
  output_differentiability: [True, True, True, False, False]
  input, hx, cx, weight: "_cudnn_rnn_backward(input, weight, weight_stride0, result4, hx, cx, result0, grads[0], grads[1], grads[2], mode, hidden_size, proj_size, num_layers, batch_first, dropout, train, bidirectional, batch_sizes, dropout_state, retain_variables ? result3.clone() : result3, grad_input_mask)"

- name: _cudnn_rnn_backward(Tensor input, Tensor[] weight, int weight_stride0, Tensor weight_buf, Tensor hx, Tensor? cx, Tensor output, Tensor? grad_output, Tensor? grad_hy, Tensor? grad_cy, int mode, int hidden_size, int proj_size, int num_layers, bool batch_first, float dropout, bool train, bool bidirectional, int[] batch_sizes, Tensor? dropout_state, Tensor reserve, bool[4] output_mask) -> (Tensor, Tensor, Tensor, Tensor[])
  dropout_state: non_differentiable

# miopen

- name: miopen_convolution_transpose(Tensor self, Tensor weight, Tensor? bias, int[] padding, int[] output_padding, int[] stride, int[] dilation, int groups, bool benchmark, bool deterministic) -> Tensor
  self, weight, bias: "grad.defined() ? miopen_convolution_transpose_backward(self, grad, weight, padding, output_padding, stride, dilation, groups, benchmark, deterministic, grad_input_mask) : std::tuple<Tensor, Tensor, Tensor>()"

- name: miopen_convolution_transpose_backward(Tensor self, Tensor grad_output, Tensor weight, int[] padding, int[] output_padding, int[] stride, int[] dilation, int groups, bool benchmark, bool deterministic, bool[3] output_mask) -> (Tensor, Tensor, Tensor)
  grad_output, self, weight: _convolution_double_backward(grads[0], grads[1], grads[2], grad_output, weight, self, stride, padding, dilation, true, output_padding, groups, benchmark, deterministic, true, false, grad_input_mask)

- name: miopen_convolution(Tensor self, Tensor weight, Tensor? bias, int[] padding, int[] stride, int[] dilation, int groups, bool benchmark, bool deterministic) -> Tensor
  self, weight, bias: "grad.defined() ? miopen_convolution_backward(self, grad, weight, padding, stride, dilation, groups, benchmark, deterministic, grad_input_mask) : std::tuple<Tensor, Tensor, Tensor>()"

- name: miopen_convolution_backward(Tensor self, Tensor grad_output, Tensor weight, int[] padding, int[] stride, int[] dilation, int groups, bool benchmark, bool deterministic, bool[3] output_mask) -> (Tensor, Tensor, Tensor)
  grad_output, self, weight: _convolution_double_backward(grads[0], grads[1], grads[2], grad_output, weight, self, stride, padding, dilation, false, std::vector<int64_t>(padding.size(), 0), groups, benchmark, deterministic, true, false, grad_input_mask)

- name: miopen_depthwise_convolution(Tensor self, Tensor weight, Tensor? bias, int[] padding, int[] stride, int[] dilation, int groups, bool benchmark, bool deterministic) -> Tensor
  self, weight, bias: "grad.defined() ? miopen_depthwise_convolution_backward(self, grad, weight, padding, stride, dilation, groups, benchmark, deterministic, grad_input_mask) : std::tuple<Tensor, Tensor, Tensor>()"

- name: miopen_depthwise_convolution_backward(Tensor self, Tensor grad_output, Tensor weight, int[] padding, int[] stride, int[] dilation, int groups, bool benchmark, bool deterministic, bool[3] output_mask) -> (Tensor, Tensor, Tensor)
  grad_output, self, weight: _convolution_double_backward(grads[0], grads[1], grads[2], grad_output, weight, self, stride, padding, dilation, false, std::vector<int64_t>(padding.size(), 0), groups, benchmark, deterministic, true, false, grad_input_mask)

- name: miopen_batch_norm(Tensor input, Tensor weight, Tensor? bias, Tensor? running_mean, Tensor? running_var, bool training, float exponential_average_factor, float epsilon) -> (Tensor, Tensor, Tensor)
  input, weight, bias: "grad.defined() ? (training ? miopen_batch_norm_backward(input, grad.contiguous(), weight, running_mean, running_var, result1, result2, epsilon) : native_batch_norm_backward(grad, input, weight, running_mean, running_var, result1, result2, training, epsilon, grad_input_mask)) : std::tuple<Tensor, Tensor, Tensor>()"

- name: miopen_batch_norm_backward(Tensor input, Tensor grad_output, Tensor weight, Tensor? running_mean, Tensor? running_var, Tensor? save_mean, Tensor? save_var, float epsilon) -> (Tensor, Tensor, Tensor)
  save_mean: not_implemented("miopen_batch_norm_backward save_mean")
  save_var: not_implemented("miopen_batch_norm_backward save_var")
  input, weight, grad_output: batchnorm_double_backward(input, weight, grads[0], grads[1], grads[2], grad_output, running_mean, running_var, true, epsilon, save_mean, save_var, grad_input_mask)

- name: miopen_rnn(Tensor input, Tensor[] weight, int weight_stride0, Tensor hx, Tensor? cx, int mode, int hidden_size, int num_layers, bool batch_first, float dropout, bool train, bool bidirectional, int[] batch_sizes, Tensor? dropout_state) -> (Tensor, Tensor, Tensor, Tensor, Tensor)
  dropout_state: non_differentiable
  output_differentiability: [True, True, True, False, False]
  input, hx, cx, weight: "miopen_rnn_backward(input, weight, weight_stride0, result4, hx, cx, result0, grads[0], grads[1], grads[2], mode, hidden_size, num_layers, batch_first, dropout, train, bidirectional, batch_sizes, dropout_state, retain_variables ? result3.clone() : result3, grad_input_mask)"

- name: miopen_rnn_backward(Tensor input, Tensor[] weight, int weight_stride0, Tensor weight_buf, Tensor hx, Tensor? cx, Tensor output, Tensor? grad_output, Tensor? grad_hy, Tensor? grad_cy, int mode, int hidden_size, int num_layers, bool batch_first, float dropout, bool train, bool bidirectional, int[] batch_sizes, Tensor? dropout_state, Tensor reserve, bool[4] output_mask) -> (Tensor, Tensor, Tensor, Tensor[])
  dropout_state: non_differentiable

# mkldnn
- name: mkldnn_convolution(Tensor self, Tensor weight, Tensor? bias, int[] padding, int[] stride, int[] dilation, int groups) -> Tensor
  self, weight, bias: "grad.defined() ? mkldnn_convolution_backward(self, grad, weight, padding, stride, dilation, groups, grad_input_mask) : std::tuple<Tensor, Tensor, Tensor>()"
  result: mkldnn_convolution_forward(self_fw_grad, weight_fw_grad, bias_fw_grad, self, weight, padding, stride, dilation, groups, result)

- name: mkldnn_convolution_backward(Tensor self, Tensor grad_output, Tensor weight, int[] padding, int[] stride, int[] dilation, int groups, bool[3] output_mask) -> (Tensor, Tensor, Tensor)
  grad_output, self, weight: _convolution_double_backward(grads[0], grads[1], grads[2], grad_output, weight, self, stride, padding, dilation, false, std::vector<int64_t>(padding.size(), 0), groups, false, false, false, false, grad_input_mask)

# fft
- name: _fft_r2c(Tensor self, int[] dim, int normalization, bool onesided) -> Tensor
  self: fft_r2c_backward(grad, dim, normalization, onesided, self.size(dim.back()))

- name: _fft_c2r(Tensor self, int[] dim, int normalization, int last_dim_size) -> Tensor
  self: fft_c2r_backward(grad, dim, normalization)

- name: _fft_c2c(Tensor self, int[] dim, int normalization, bool forward) -> Tensor
  self: _fft_c2c(grad, dim, normalization, !forward)

- name: unbind.int(Tensor(a) self, int dim=0) -> Tensor(a)[]
  self: unbind_backward(grads, dim)
  result: auto_linear

- name: stack(Tensor[] tensors, int dim=0) -> Tensor
  tensors: "grad.defined() ? unbind(grad, dim) : std::vector<Tensor>(tensors.size())"
  result: stack_forward(tensors, dim)

# fused RNN kernels

# Only frst two of _thnn_fused_lstm_cell outputs can have gradients.
# _thnn_fused_lstm_cell outputs: (hy, cy, workspace)
- name: _thnn_fused_lstm_cell(Tensor input_gates, Tensor hidden_gates, Tensor cx, Tensor? input_bias=None, Tensor? hidden_bias=None) -> (Tensor, Tensor, Tensor)
  output_differentiability: [True, True, False]
  input_gates, hidden_gates, cx, input_bias, hidden_bias: "GradMode::is_enabled() ? _thnn_differentiable_lstm_cell_backward(grads[0], grads[1], input_gates, hidden_gates, input_bias, hidden_bias, cx, result1) : _thnn_fused_lstm_cell_backward(grads[0], grads[1], cx, result1, result2, input_bias.defined())"

- name: _thnn_fused_gru_cell(Tensor input_gates, Tensor hidden_gates, Tensor hx, Tensor? input_bias=None, Tensor? hidden_bias=None) -> (Tensor, Tensor)
  input_gates, hidden_gates, hx, input_bias, hidden_bias: "grad.defined() ? (GradMode::is_enabled() ? _thnn_differentiable_gru_cell_backward(grad, input_gates, hidden_gates, hx, input_bias, hidden_bias) : _thnn_fused_gru_cell_backward(grad, result1, input_bias.defined())) : std::tuple<Tensor, Tensor, Tensor, Tensor, Tensor>()"

# PackedSequence helpers
- name: _pack_padded_sequence(Tensor input, Tensor lengths, bool batch_first) -> (Tensor, Tensor)
  input: _pack_padded_sequence_backward(grad, input.sizes(), result1, batch_first)

- name: std_mean.dim(Tensor self, int[1] dim, bool unbiased=True, bool keepdim=False) -> (Tensor, Tensor)
  self: var_std_mean_backward(grads, self, result0, result1, dim, unbiased, keepdim, true)

- name: var_mean.dim(Tensor self, int[1] dim, bool unbiased=True, bool keepdim=False) -> (Tensor, Tensor)
  self: var_std_mean_backward(grads, self, result0, result1, dim, unbiased, keepdim, false)

- name: std_mean(Tensor self, bool unbiased=True) -> (Tensor, Tensor)
  self: var_std_mean_backward(grads, self, result0, result1, unbiased, true)

- name: var_mean(Tensor self, bool unbiased=True) -> (Tensor, Tensor)
  self: var_std_mean_backward(grads, self, result0, result1, unbiased, false)

# TH wrappers
- name: eq.Scalar(Tensor self, Scalar other) -> Tensor
  output_differentiability: [False]

- name: eq.Tensor(Tensor self, Tensor other) -> Tensor
  output_differentiability: [False]

- name: ge.Scalar(Tensor self, Scalar other) -> Tensor
  output_differentiability: [False]

- name: ge.Tensor(Tensor self, Tensor other) -> Tensor
  output_differentiability: [False]

- name: gt.Scalar(Tensor self, Scalar other) -> Tensor
  output_differentiability: [False]

- name: gt.Tensor(Tensor self, Tensor other) -> Tensor
  output_differentiability: [False]

- name: le.Scalar(Tensor self, Scalar other) -> Tensor
  output_differentiability: [False]

- name: le.Tensor(Tensor self, Tensor other) -> Tensor
  output_differentiability: [False]

- name: lt.Scalar(Tensor self, Scalar other) -> Tensor
  output_differentiability: [False]

- name: lt.Tensor(Tensor self, Tensor other) -> Tensor
  output_differentiability: [False]

- name: ne.Scalar(Tensor self, Scalar other) -> Tensor
  output_differentiability: [False]

- name: ne.Tensor(Tensor self, Tensor other) -> Tensor
  output_differentiability: [False]

- name: multinomial(Tensor self, int num_samples, bool replacement=False, *, Generator? generator=None) -> Tensor
  output_differentiability: [False]

- name: nonzero(Tensor self) -> Tensor
  output_differentiability: [False]<|MERGE_RESOLUTION|>--- conflicted
+++ resolved
@@ -839,14 +839,8 @@
   save_mean: not_implemented("native_batch_norm_backward save_mean")
   save_invstd: not_implemented("native_batch_norm_backward save_invstd")
 
-<<<<<<< HEAD
-- name: native_layer_norm(Tensor input, Tensor? weight, Tensor? bias, int M, int N, float eps) -> (Tensor, Tensor, Tensor)
-  input, weight, bias: "GradMode::is_enabled() || grads[1].defined() || grads[2].defined() ? infinitely_differentiable_native_layer_norm_backward(grads[0], grads[1], grads[2], input, result1, result2, weight, M, N, eps, grad_input_mask) : (grads[0].defined() ? native_layer_norm_backward(grads[0].is_contiguous() ? grads[0] : grads[0].contiguous(), input, result1, result2, weight, M, N, grad_input_mask) : std::tuple<Tensor, Tensor, Tensor>())"
-  result0: native_layer_norm_forward(input_fw_grad, input, weight, result1, result2, M, N, weight_fw_grad, bias_fw_grad, result0)
-=======
 - name: native_layer_norm(Tensor input, int[] normalized_shape, Tensor? weight, Tensor? bias, float eps) -> (Tensor, Tensor, Tensor)
   input, weight, bias: "GradMode::is_enabled() || grads[1].defined() || grads[2].defined() ? infinitely_differentiable_native_layer_norm_backward(grads[0], grads[1], grads[2], input, result1, result2, weight, normalized_shape, eps, grad_input_mask) : (grads[0].defined() ? native_layer_norm_backward(grads[0].is_contiguous() ? grads[0] : grads[0].contiguous(), input, normalized_shape, result1, result2, weight, bias, grad_input_mask) : std::tuple<Tensor, Tensor, Tensor>())"
->>>>>>> c4c92f1e
 
 - name: native_group_norm(Tensor input, Tensor? weight, Tensor? bias, int N, int C, int HxW, int group, float eps) -> (Tensor, Tensor, Tensor)
   input, weight, bias: "GradMode::is_enabled() || grads[1].defined() || grads[2].defined() ? infinitely_differentiable_native_group_norm_backward(grads[0], grads[1], grads[2], input, result1, result2, weight, N, C, HxW, group, eps, grad_input_mask) : (grads[0].defined() ? native_group_norm_backward(grads[0].is_contiguous() ? grads[0] : grads[0].contiguous(), input.is_contiguous() ? input : input.contiguous(), result1, result2, weight, N, C, HxW, group, grad_input_mask) : std::tuple<Tensor, Tensor, Tensor>())"
